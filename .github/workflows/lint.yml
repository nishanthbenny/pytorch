--- conflicted
+++ resolved
@@ -18,12 +18,6 @@
       - name: Checkout PyTorch
         uses: actions/checkout@v2
       - name: Install requirements
-<<<<<<< HEAD
-        run: pip install -r requirements.txt
-      - name: Ensure consistent CircleCI YAML config
-        run: cd .circleci && ./ensure-consistency.py
-      - name: Ensure consistent GHA workflows in cancel_redundant_workflows.yml
-=======
         id: requirements
         run: pip install -r requirements.txt
       - name: Ensure consistent CircleCI YAML config
@@ -31,27 +25,17 @@
         run: cd .circleci && ./ensure-consistency.py
       - name: Ensure consistent GHA workflows in cancel_redundant_workflows.yml
         if: always() && steps.requirements.outcome == 'success'
->>>>>>> 98fcdb80
         run: |
           pip install ruamel.yaml==0.17.4
           echo "Please locally run .github/scripts/regenerate_cancel_redundant_workflow.py and commit if this step fails."
           .github/scripts/regenerate_cancel_redundant_workflow.py
           git diff --exit-code .github/workflows/cancel_redundant_workflows.yml
       - name: Lint native_functions.yaml
-<<<<<<< HEAD
-=======
-        if: always() && steps.requirements.outcome == 'success'
->>>>>>> 98fcdb80
+        if: always() && steps.requirements.outcome == 'success'
         run: |
           pip install ruamel.yaml==0.17.4
           .github/scripts/lint_native_functions.py
       - name: Extract scripts from GitHub Actions workflows
-<<<<<<< HEAD
-        run: tools/extract_scripts.py --out=.extracted_scripts
-      - name: ShellCheck
-        # https://github.com/koalaman/shellcheck/tree/v0.7.2#installing-a-pre-compiled-binary
-        run: |
-=======
         if: always() && steps.requirements.outcome == 'success'
         run: |
           # For local lints, remove the .extracted_scripts folder if it was already there
@@ -62,31 +46,22 @@
         if: always()
         # https://github.com/koalaman/shellcheck/tree/v0.7.2#installing-a-pre-compiled-binary
         run: |
->>>>>>> 98fcdb80
           set -x
           scversion="v0.7.2"
           wget -qO- "https://github.com/koalaman/shellcheck/releases/download/${scversion?}/shellcheck-${scversion?}.linux.x86_64.tar.xz" | tar -xJv
           sudo cp "shellcheck-${scversion}/shellcheck" /usr/bin/
           rm -r "shellcheck-${scversion}"
           shellcheck --version
-<<<<<<< HEAD
+      - name: Run ShellCheck
+        if: always() && steps.install_shellcheck.outcome == 'success'
+        run: |
           tools/run_shellcheck.sh .jenkins/pytorch .extracted_scripts
       - name: Ensure correct trailing newlines
+        if: always() && steps.requirements.outcome == 'success'
         run: |
           (! git --no-pager grep -Il '' -- . ':(exclude)**/contrib/**' ':(exclude)third_party' ':(exclude)**.expect' ':(exclude)tools/clang_format_hash' | tools/trailing_newlines.py || (echo "The above files do not have correct trailing newlines; please normalize them"; false))
       - name: Ensure no trailing spaces
-=======
-      - name: Run ShellCheck
-        if: always() && steps.install_shellcheck.outcome == 'success'
-        run: |
-          tools/run_shellcheck.sh .jenkins/pytorch .extracted_scripts
-      - name: Ensure correct trailing newlines
-        if: always() && steps.requirements.outcome == 'success'
-        run: |
-          (! git --no-pager grep -Il '' -- . ':(exclude)**/contrib/**' ':(exclude)third_party' ':(exclude)**.expect' ':(exclude)tools/clang_format_hash' | tools/trailing_newlines.py || (echo "The above files do not have correct trailing newlines; please normalize them"; false))
-      - name: Ensure no trailing spaces
-        if: always()
->>>>>>> 98fcdb80
+        if: always()
         run: |
           (! git --no-pager grep -In '[[:blank:]]$' -- . ':(exclude)**/contrib/**' ':(exclude)third_party' || (echo "The above lines have trailing spaces; please remove them"; false))
       - name: Ensure no tabs
@@ -96,30 +71,14 @@
       - name: Ensure no non-breaking spaces
         if: always()
         run: |
-<<<<<<< HEAD
-          (! git --no-pager grep -In $'\t' -- . ':(exclude)*.svg' ':(exclude)**Makefile' ':(exclude)**/contrib/**' ':(exclude)third_party' ':(exclude).gitattributes' ':(exclude).gitmodules' || (echo "The above lines have tabs; please convert them to spaces"; false))
-      - name: Ensure no non-breaking spaces
-        run: |
-          (! git --no-pager grep -In $'\u00a0' -- . || (echo "The above lines have non-breaking spaces (U+00A0); please convert them to spaces (U+0020)"; false))
-=======
           # NB: We use 'printf' below rather than '\u000a' since bash pre-4.2
           # does not support the '\u000a' syntax (which is relevant for local linters)
           (! git --no-pager grep -In "$(printf '\xC2\xA0')" -- . || (echo "The above lines have non-breaking spaces (U+00A0); please convert them to spaces (U+0020)"; false))
->>>>>>> 98fcdb80
       - name: Ensure canonical include
         if: always()
         run: |
           (! git --no-pager grep -In $'#include "' -- ./c10 ./aten ./torch/csrc ':(exclude)aten/src/ATen/native/quantized/cpu/qnnpack/**' || (echo "The above lines have include with quotes; please convert them to #include <xxxx>"; false))
       - name: Ensure no unqualified noqa
-<<<<<<< HEAD
-        run: |
-          # shellcheck disable=SC2016
-          (! git --no-pager grep -InP '# noqa(?!: [A-Z]+\d{3})' -- '**.py' ':(exclude)caffe2' || (echo 'The above lines have unqualified `noqa`; please convert them to `noqa: XXXX`'; false))
-      - name: Ensure no unqualified type ignore
-        run: |
-          # shellcheck disable=SC2016
-          (! git --no-pager grep -InP '# type:\s*ignore(?!\[)' -- '**.py' ':(exclude)test/test_jit.py' || (echo 'The above lines have unqualified `type: ignore`; please convert them to `type: ignore[xxxx]`'; false))
-=======
         if: always()
         run: |
           # shellcheck disable=SC2016
@@ -129,7 +88,6 @@
         run: |
           # shellcheck disable=SC2016
           (! git --no-pager grep -InP '# type:\s*ignore(?!\[)' -- '**.py' '**.pyi' ':(exclude)test/test_jit.py' || (echo 'The above lines have unqualified `type: ignore`; please convert them to `type: ignore[xxxx]`'; false))
->>>>>>> 98fcdb80
       # note that this next step depends on a clean checkout;
       # if you run it locally then it will likely to complain
       # about all the generated files in torch/test
@@ -149,10 +107,7 @@
           set -eux
           python torch/testing/check_kernel_launches.py |& tee "${GITHUB_WORKSPACE}"/cuda_kernel_launch_checks.txt
       - name: Ensure no direct cub include
-<<<<<<< HEAD
-=======
-        if: always()
->>>>>>> 98fcdb80
+        if: always()
         run: |
           (! git --no-pager grep -I -no $'#include <cub/' --  ./aten  ':(exclude)aten/src/ATen/cuda/cub.cuh' || (echo "The above files have direct cub include; please include ATen/cuda/cub.cuh instead and wrap your cub calls in at::native namespace if necessary"; false))
 
@@ -199,24 +154,15 @@
         uses: actions/checkout@v2
       - name: Install markdown-toc
         run: npm install -g markdown-toc
-<<<<<<< HEAD
-      - name: Regenerate ToCs
-=======
       - name: Regenerate ToCs and check that they didn't change
->>>>>>> 98fcdb80
         run: |
           set -eux
           export PATH=~/.npm-global/bin:"$PATH"
           for FILE in $(git grep -Il '<!-- toc -->' -- '**.md'); do
             markdown-toc --bullets='-' -i "$FILE"
           done
-<<<<<<< HEAD
-      - name: Assert that regenerating the ToCs didn't change them
-        run: .github/scripts/report_git_status.sh
-=======
 
           .github/scripts/report_git_status.sh
->>>>>>> 98fcdb80
 
   flake8-py3:
     runs-on: ubuntu-18.04
@@ -264,15 +210,10 @@
           path: flake8-output/
       - name: Fail if there were any warnings
         run: |
-<<<<<<< HEAD
-          cat flake8-output.txt
-          [ ! -s flake8-output.txt ]
-=======
           set -eux
           # Re-output flake8 status so GitHub logs show it on the step that actually failed
           cat "${GITHUB_WORKSPACE}"/flake8-output.txt
           [ ! -s "${GITHUB_WORKSPACE}"/flake8-output.txt ]
->>>>>>> 98fcdb80
 
   clang-tidy:
     if: github.event_name == 'pull_request'
@@ -372,15 +313,9 @@
             -g"-torch/csrc/deploy/interpreter/interpreter_impl.h"  \
             -g"-torch/csrc/deploy/interpreter/test_main.cpp"  \
             "$@" > "${GITHUB_WORKSPACE}"/clang-tidy-output.txt
-<<<<<<< HEAD
 
           cat "${GITHUB_WORKSPACE}"/clang-tidy-output.txt
 
-=======
-
-          cat "${GITHUB_WORKSPACE}"/clang-tidy-output.txt
-
->>>>>>> 98fcdb80
           tools/translate_annotations.py \
             --file=clang-tidy-output.txt \
             --regex='^(?P<filename>.*?):(?P<lineNumber>\d+):(?P<columnNumber>\d+): (?P<errorDesc>.*?) \[(?P<errorCode>.*)\]' \
@@ -429,11 +364,8 @@
           set -eux
           pip install -r requirements.txt
           pip install mypy==0.812
-<<<<<<< HEAD
-=======
           # Needed to check tools/render_junit.py
           pip install junitparser rich
->>>>>>> 98fcdb80
       - name: Run autogen
         run: |
           set -eux
