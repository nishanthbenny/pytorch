#pragma once

#include <c10/macros/Macros.h>
#include <c10/util/ArrayRef.h>
#include <c10/util/Exception.h>
#include <iostream>
#include <string>
#include <vector>

namespace c10 {

// Semantically, a dispatch key identifies a possible "level" in our
// dispatch, for which a handler may be registered.  Traditional
// backends like CPU and CUDA get dispatch keys; however, so do
// "wrapping" layers like Variable (for autograd handling).
//
// In implementation terms, the dispatch key identifies a specific "bit" in a
// DispatchKeySet.  Higher bit indexes get handled by dispatching first (because
// we "count leading zeros" when we extract the highest priority dispatch
// key.)
//
// NOTE: Keep the list in sync with `DispatchKey` in tools/codegen/model.py
enum class DispatchKey : uint8_t {

  // ~~~~~~~~~~~~~~~~~~~~~~~~~~ UNDEFINED ~~~~~~~~~~~~~~~~~~~~~~~~~~~~~~~~ //
  // This is not a "real" tensor id, but it exists to give us a "nullopt"
  // element we can return for cases when a DispatchKeySet contains no elements.
  // You can think a more semantically accurate definition of DispatchKey is:
  //
  //    using DispatchKey = optional<RealDispatchKey>
  //
  // and Undefined == nullopt.  We didn't actually represent
  // it this way because optional<RealDispatchKey> would take two
  // words, when DispatchKey fits in eight bits.

  Undefined = 0,

  // Define an alias for Undefined to represent CatchAll (long term
  // this will get eliminated, but for now it's convenient)
  CatchAll = Undefined,

  // ~~~~~~~~~~~~~~~~~~~~~~~~~~ BACKENDS ~~~~~~~~~~~~~~~~~~~~~~~~~~~~~~~~~ //
  // A "backend" is colloquially used to refer to handlers for dispatch
  // which actually implement the numerics of an operation in question.
  //
  // Due to the nature of the enum, these backends are specified in
  // an ordered way, but for most backends this order is not semantically
  // meaningful (e.g., it's valid to reorder these backends without changing
  // semantics).  The only situation when backend ordering is meaningful
  // is when the backend participates in multiple dispatch with another
  // backend; e.g., CPU and SparseCPU (sparse must have
  // higher priority).

  // Here are backends which you think of as traditionally specifying
  // how to implement operations on some device.
  CPU, // registered at build/aten/src/ATen/RegisterCPU.cpp
  CUDA, // registered at build/aten/src/ATen/RegisterCUDA.cpp
  HIP, // NB: I think this is not actually used, due to Note [Masquerading as
  // CUDA]
  FPGA, // Xilinx support lives out of tree at
<<<<<<< HEAD
        // https://gitlab.com/pytorch-complex/vitis_kernels
=======
  // https://gitlab.com/pytorch-complex/vitis_kernels
>>>>>>> 98fcdb80
  MSNPU, // unused externally, but tested at
  // test/cpp_extensions/msnpu_extension.cpp
  XLA, // lives out of tree at https://github.com/pytorch/xla
  MLC, // lives out of tree at https://github.com/pytorch/MLCompute
  Vulkan,
  Metal,
  XPU, // For out of tree Intel's heterogeneous computing plug-in

  // A meta tensor is a tensor without any data associated with it.  (They
  // have also colloquially been referred to as tensors on the "null" device).
  // A meta tensor can be used to dry run operators without actually doing any
  // computation, e.g., add on two meta tensors would give you another meta
  // tensor with the output shape and dtype, but wouldn't actually add anything.
  Meta,

  // A meta tensor is a tensor without any data associated with it.  (They
  // have also colloquially been referred to as tensors on the "null" device).
  // A meta tensor can be used to dry run operators without actually doing any
  // computation, e.g., add on two meta tensors would give you another meta
  // tensor with the output shape and dtype, but wouldn't actually add anything.
  Meta,

  // Here are backends which specify more specialized operators
  // based on the dtype of the tensor.
  QuantizedCPU, // registered at build/aten/src/ATen/RegisterQuantizedCPU.cpp
  QuantizedCUDA, // registered at build/aten/src/ATen/RegisterQuantizedCUDA.cpp
  QuantizedXPU, // For out of tree Intel's heterogeneous computing plug-in

  // This backend is to support custom RNGs; it lets you go
  // to a different kernel if you pass in a generator that is not a
  // traditional CPUGeneratorImpl/CUDAGeneratorImpl.  To make use of this
  // key:
  //  1) set it as a second parameter of at::Generator constructor call in
  //     the user-defined PRNG class.
  //  2) use it as a dispatch key while registering custom kernels
  //     (templatized kernels specialized for user-defined PRNG class)
  // intended for out of tree use; tested by aten/src/ATen/test/rng_test.cpp
  CustomRNGKeyId,

  // Here are backends which specify more specialized operators
  // based on the layout of the tensor.  Note that the sparse backends
  // are one case where ordering matters: sparse multi-dispatches with
  // the corresponding dense tensors, and must be handled before them.
  MkldnnCPU, // registered at build/aten/src/ATen/RegisterMkldnnCPU.cpp
  // NB: not to be confused with MKLDNN, which is Caffe2 only
  SparseCPU, // registered at build/aten/src/ATen/RegisterSparseCPU.cpp
  SparseCUDA, // registered at build/aten/src/ATen/RegisterSparseCUDA.cpp
  SparseHIP, // TODO: I think this is not actually used, due to Note
  // [Masquerading as CUDA]
  SparseXPU, // For out of tree Intel's heterogeneous computing plug-in

  SparseCsrCPU,
  SparseCsrCUDA,

  NestedTensor, // lives out of tree at https://github.com/pytorch/nestedtensor
  // Here are reserved backends for user-defined backends, see Note [Private use
  // DispatchKey]
  // To see some example about how to use this, check out MSNPU
  PrivateUse1,
  PrivateUse2,
  PrivateUse3,

  // Define an alias key to represent end of backend dispatch keys.
  // If you add new backend keys after PrivateUse3, please also update it here.
  EndOfBackendKeys = PrivateUse3,

  // In some situations, it is not immediately obvious what the correct
  // backend for function is, because the function in question doesn't
  // have any "tensor" arguments.  In this case, a BackendSelect function
  // can be registered to implement the custom determination of the
  // correct backend.
  BackendSelect,

  FuncTorchPython, // See Note [Out-of-tree vmap+grad prototype]

  // The named dispatch key is set for any tensors with named dimensions.
  // Although we have a dispatch key for named tensors, for historical reasons,
  // this dispatch key doesn't do any of the substantive functionality for named
  // tensor (though, hypothetically, it could!)  At the moment, it's just
  // responsible for letting us give good error messages when operations
  // don't support named tensors.
  //
  // NB: If you ever consider moving named tensor functionality into
  // this dispatch key, note that it might be necessary add another dispatch
  // key that triggers before composite operators, in case a composite operator
  // has named dimension propagation that doesn't match that of its
  // constituent parts.
  Named,

<<<<<<< HEAD
  // Note [InplaceOrView key]
  // InplaceOrView key is used by inplace or view ops to register a kernel
=======
  // See Note [Out-of-tree vmap+grad prototype]. The purpose of this key
  // is to insert code after the "autograd subsystem" runs, so this key should
  // be directly after ADInplaceOrView and all of the autograd keys.
  FuncTorchDynamicLayerBackMode,

  // Note [ADInplaceOrView key]
  // ADInplaceOrView key is used by inplace or view ops to register a kernel
>>>>>>> 98fcdb80
  // that does additional setup for future autograd computation.
  //
  // 1. For inplace ops this kernel does version bump
  // 2. For view ops this kernel does `as_view` setup where we properly setup
  //    DifferentiableViewMeta on the view tensors.
  //
  // For other ops it's fallthrough kernel since there's no extra
  // work to do.
  //
  // Note [Dream: skip VariableType kernel when requires_grad=false]
  //
  // In an ideal world where we can skip VariableType kernel for inputs
  // with requires_grad=false, instead of a fallthrough kernel, we'll
  // register a kernel shown below to all functional ops as well:
  // torch::Tensor my_functional_op(...) {
  //   {
  //     // Note for every op in VariableType, you need to go through
<<<<<<< HEAD
  //     // `AutoDispatchBelowInplaceOrView` guard exactly once to add the
  //     // key to TLS excluded set. If you don't go through it at all,
  //     // inplace/view ops called through `at::` inside your backend
  //     // kernel will dispatch to InplaceOrView kernels and do a lot
  //     // of extra work.
  //     at::AutoDispatchBelowInplaceOrView guard(true);
=======
  //     // `AutoDispatchBelowADInplaceOrView` guard exactly once to add the
  //     // key to TLS excluded set. If you don't go through it at all,
  //     // inplace/view ops called through `at::` inside your backend
  //     // kernel will dispatch to ADInplaceOrView kernels and do a lot
  //     // of extra work.
  //     at::AutoDispatchBelowADInplaceOrView guard;
>>>>>>> 98fcdb80
  //     at::redispatch::my_functional_op(...);
  //   }
  // }
  // But this work is currently blocked since it adds an extra dispatch
  // for all ops and it's non-trivial overhead at model level(a few percents).
  // Thus our current approach takes advantage of the fact every kernel go
<<<<<<< HEAD
  // through VariableType kernel first and pulls the `at::AutoDispatchBelowInplaceOrView` guard of functional ops
  // up to the `VariableType` kernel. Thus we only add the extra dispatch
  // to view/inplace ops to minimize its perf impact to real models.
  InplaceOrView,
=======
  // through VariableType kernel first and pulls the
  // `at::AutoDispatchBelowADInplaceOrView` guard of functional ops
  // up to the `VariableType` kernel. Thus we only add the extra dispatch
  // to view/inplace ops to minimize its perf impact to real models.
  ADInplaceOrView,
>>>>>>> 98fcdb80

  // Note [Alias Dispatch Key : Autograd]
  // All backends are oblivious to autograd; autograd is handled as a
  // layer which happens on top of all backends. It inspects the autograd
  // metadata of all inputs, determines what autograd metadata should be
  // constructed by the output, and otherwise defers to the backend to
  // actually do the numeric computation.  Autograd contains
  // the bulk of this logic.

  // Autograd is now an alias dispatch key which by default maps to all
  // backend-specific autograd keys.
  // Backend-specific allow backends to override the default kernel registered
  // to Autograd key as needed.
  // For example, XLA wants to define autograd for einsum directly.
  // Registering a custom autograd implementation at the XLA key won't work
  // because we process Autograd before XLA.  This key has higher priority and
  // gets processed first.  You generally should NOT redispatch after handling
  // autograd here (since that would result in execution of the Autograd
  // operator, which you're trying to skip).  In AutogradXLA implementations,
  // you are responsible for handling autograd yourself, or deferring to other
  // operators which support autograd.

  // Currently we only have backend-specific autograd keys for CPU/CUDA/XLA and
  // reserved user-defined backends. All other in-tree backends share the
  // AutogradOther key. We can add specific autograd key for those backends
  // upon request.
  AutogradOther,
  AutogradCPU,
  AutogradCUDA,
  AutogradXLA,
  AutogradXPU,
  AutogradMLC,
<<<<<<< HEAD
  AutogradNestedTensor, // lives out of tree at https://github.com/pytorch/nestedtensor
=======
  AutogradNestedTensor, // lives out of tree at
  // https://github.com/pytorch/nestedtensor
>>>>>>> 98fcdb80
  // Here are some reserved pre-autograd keys for user-defined backends, see
  // Note [Private use DispatchKey]
  AutogradPrivateUse1,
  AutogradPrivateUse2,
  AutogradPrivateUse3,

  Tracer,

  // Autocasting precedes VariableTypeId, to ensure casts are autograd-exposed
  // and inputs are saved for backward in the post-autocast type.
  // AutocastCPU,
  AutocastCUDA,

  // ~~~~~~~~~~~~~~~~~~~~~~~~~~~ WRAPPERS ~~~~~~~~~~~~~~~~~~~~~~~~~~~~~~~~ //
  // There are a number of alternative modes which may want to handle before
  // autograd; for example, error checking, tracing, profiling or vmap.  They
  // go here.

  FuncTorchBatched, // See Note [Out-of-tree vmap+grad prototype]
  FuncTorchVmapMode, // See Note [Out-of-tree vmap+grad prototype]

  // This is the dispatch key for BatchedTensorImpl, which is used to implement
  // batching rules for vmap.
  Batched,

  // When we are inside a vmap, all tensors dispatch on this key.
  // See Note: [DispatchKey::VmapMode usage] for more details.
  VmapMode,

  FuncTorchGradWrapper, // See Note [Out-of-tree vmap+grad prototype]
  FuncTorchDynamicLayerFrontMode, // See Note [Out-of-tree vmap+grad prototype]

  // TESTING: This is intended to be a generic testing tensor type id.
  // Don't use it for anything real; its only acceptable use is within a single
  // process test.  Use it by creating a TensorImpl with this DispatchKey, and
  // then registering operators to operate on this type id.  See
  // aten/src/ATen/core/dispatch/backend_fallback_test.cpp for a usage example.
  TESTING_ONLY_GenericWrapper,

  // TESTING: This is intended to be a generic testing tensor type id.
  // Don't use it for anything real; its only acceptable use is within a ingle
  // process test.  Use it by toggling the mode on and off via
  // TESTING_ONLY_tls_generic_mode_set_enabled and then registering operators
  // to operate on this type id.  See
  // aten/src/ATen/core/dispatch/backend_fallback_test.cpp
  // for a usage example
  TESTING_ONLY_GenericMode,

  // ~~~~~~~~~~~~~~~~~~~~~~~~~~~~~ FIN ~~~~~~~~~~~~~~~~~~~~~~~~~~~~~~~~~~~ //
  NumDispatchKeys, // Sentinel, end of runtime keys.

  // ~~~~~~~~~~~~~~~~~~~~~~ Alias Dispatch Keys ~~~~~~~~~~~~~~~~~~~~~~~~~~ //
  // Alias dispatch keys are synthetic dispatch keys which map to multiple
  // runtime dispatch keys. Alisa keys have precedence, but they are always
  // lower precedence than runtime keys. You can register a kernel to an
  // alias key, the kernel might be populated to the mapped runtime keys
  // during dispatch table computation.
  // If a runtime dispatch key has multiple kernels from alias keys, which
  // kernel wins is done based on the precedence of alias keys (but runtime
  // keys always have precedence over alias keys).
  // Alias keys won't be directly called during runtime.

  // See Note [Alias Dispatch Key : Autograd]
  Autograd,
<<<<<<< HEAD
  CompositeImplicitAutograd, // registered at build/aten/src/ATen/RegisterCompositeImplicitAutograd.cpp
  CompositeExplicitAutograd, // registered at
                  // build/aten/src/ATen/RegisterCompositeExplicitAutograd.cpp
=======
  CompositeImplicitAutograd, // registered at
  // build/aten/src/ATen/RegisterCompositeImplicitAutograd.cpp
  CompositeExplicitAutograd, // registered at
  // build/aten/src/ATen/RegisterCompositeExplicitAutograd.cpp
>>>>>>> 98fcdb80

  // Define an alias key to represent end of alias dispatch keys.
  // If you add new alias keys after Autograd, please also update it here.
  EndOfAliasKeys = CompositeExplicitAutograd, //

  // ~~~~~~~~~~~~~~~~~~~~~~~~~ BC ALIASES ~~~~~~~~~~~~~~~~~~~~~~~~~~~~~~~~ //
  // The aliases exist for backwards compatibility reasons, they shouldn't
  // be used
  CPUTensorId = CPU,
  CUDATensorId = CUDA,
  DefaultBackend = CompositeExplicitAutograd,
  PrivateUse1_PreAutograd = AutogradPrivateUse1,
  PrivateUse2_PreAutograd = AutogradPrivateUse2,
  PrivateUse3_PreAutograd = AutogradPrivateUse3,
  Autocast = AutocastCUDA,
};

// Note [Private use DispatchKey]
// ~~~~~~~~~~~~~~~~~~~~~~~~~~~
// Private use tensor IDs are preallocated tensor type IDs for use in user
// applications.  Similar to private use fields in HTTP, they can be used
// by end users for experimental or private applications, without needing
// to "standardize" the tensor ID (which would be done by submitting a PR
// to PyTorch to add your type ID).
//
// Private use tensor IDs are appropriate to use if you want to experiment
// with adding a new tensor type (without having to patch PyTorch first) or
// have a private, non-distributed application that needs to make use of a
// new tensor type.  Private use tensor IDs are NOT appropriate to use for
// libraries intended to be distributed to further users: please contact
// the PyTorch developers to get a type ID registered in this case.
//
// We provide two classes of private user tensor id: regular DispatchKeys
// and Autograd DispatchKeys.  DispatchKeys serve the role of ordinary "backend"
// DispatchKeys; if you were adding support for a new type of accelerator, you
// would use a backend DispatchKey, and ideally automatically reuse
// AutogradOther definitions already defined in PyTorch.  AutogradPrivateUse
// DispatchKeys serve as "wrapper" DispatchKeys: they are only necessary for
// tensors that compose multiple internal tensors, and for cases when the
// built-in autograd formulas for operators are not appropriate.

static_assert(
    static_cast<uint8_t>(DispatchKey::NumDispatchKeys) < 64,
    "DispatchKey is used as index into 64-bit bitmask; you must have less than 64 entries");

C10_API const char* toString(DispatchKey);
C10_API std::ostream& operator<<(std::ostream&, DispatchKey);

C10_API DispatchKey getAutogradKeyFromBackend(DispatchKey t);

// These are some convenience identifiers for dispatch keys which are
// shorter to type than their long counterparts.  Note that some of these
// dispatch keys directly correspond to DeviceType; and most APIs that
// accept DispatchKey also accept DeviceType; e.g.,
// torch::dispatch(torch::kCPU, ...) is also valid.
constexpr DispatchKey kAutograd = DispatchKey::Autograd;

// Check if a DispatchKey is an alias mapping to other runtime keys.
inline bool isAliasDispatchKey(DispatchKey k) {
  return k > DispatchKey::NumDispatchKeys && k <= DispatchKey::EndOfAliasKeys;
}
} // namespace c10

namespace torch {
// Expose the constant, but not the TYPE (DispatchKey is an implementation
// detail!)
using c10::kAutograd;
} // namespace torch

// NB: You really shouldn't use this instance; this enum is guaranteed
// to be pretty small so a regular array should be acceptable.
namespace std {
template <>
struct hash<c10::DispatchKey> {
  typedef size_t result_type;
  typedef c10::DispatchKey argument_type;

  size_t operator()(c10::DispatchKey x) const {
    return static_cast<size_t>(x);
  }
};
} // namespace std<|MERGE_RESOLUTION|>--- conflicted
+++ resolved
@@ -58,11 +58,7 @@
   HIP, // NB: I think this is not actually used, due to Note [Masquerading as
   // CUDA]
   FPGA, // Xilinx support lives out of tree at
-<<<<<<< HEAD
-        // https://gitlab.com/pytorch-complex/vitis_kernels
-=======
   // https://gitlab.com/pytorch-complex/vitis_kernels
->>>>>>> 98fcdb80
   MSNPU, // unused externally, but tested at
   // test/cpp_extensions/msnpu_extension.cpp
   XLA, // lives out of tree at https://github.com/pytorch/xla
@@ -70,13 +66,6 @@
   Vulkan,
   Metal,
   XPU, // For out of tree Intel's heterogeneous computing plug-in
-
-  // A meta tensor is a tensor without any data associated with it.  (They
-  // have also colloquially been referred to as tensors on the "null" device).
-  // A meta tensor can be used to dry run operators without actually doing any
-  // computation, e.g., add on two meta tensors would give you another meta
-  // tensor with the output shape and dtype, but wouldn't actually add anything.
-  Meta,
 
   // A meta tensor is a tensor without any data associated with it.  (They
   // have also colloquially been referred to as tensors on the "null" device).
@@ -152,10 +141,6 @@
   // constituent parts.
   Named,
 
-<<<<<<< HEAD
-  // Note [InplaceOrView key]
-  // InplaceOrView key is used by inplace or view ops to register a kernel
-=======
   // See Note [Out-of-tree vmap+grad prototype]. The purpose of this key
   // is to insert code after the "autograd subsystem" runs, so this key should
   // be directly after ADInplaceOrView and all of the autograd keys.
@@ -163,7 +148,6 @@
 
   // Note [ADInplaceOrView key]
   // ADInplaceOrView key is used by inplace or view ops to register a kernel
->>>>>>> 98fcdb80
   // that does additional setup for future autograd computation.
   //
   // 1. For inplace ops this kernel does version bump
@@ -181,39 +165,23 @@
   // torch::Tensor my_functional_op(...) {
   //   {
   //     // Note for every op in VariableType, you need to go through
-<<<<<<< HEAD
-  //     // `AutoDispatchBelowInplaceOrView` guard exactly once to add the
-  //     // key to TLS excluded set. If you don't go through it at all,
-  //     // inplace/view ops called through `at::` inside your backend
-  //     // kernel will dispatch to InplaceOrView kernels and do a lot
-  //     // of extra work.
-  //     at::AutoDispatchBelowInplaceOrView guard(true);
-=======
   //     // `AutoDispatchBelowADInplaceOrView` guard exactly once to add the
   //     // key to TLS excluded set. If you don't go through it at all,
   //     // inplace/view ops called through `at::` inside your backend
   //     // kernel will dispatch to ADInplaceOrView kernels and do a lot
   //     // of extra work.
   //     at::AutoDispatchBelowADInplaceOrView guard;
->>>>>>> 98fcdb80
   //     at::redispatch::my_functional_op(...);
   //   }
   // }
   // But this work is currently blocked since it adds an extra dispatch
   // for all ops and it's non-trivial overhead at model level(a few percents).
   // Thus our current approach takes advantage of the fact every kernel go
-<<<<<<< HEAD
-  // through VariableType kernel first and pulls the `at::AutoDispatchBelowInplaceOrView` guard of functional ops
-  // up to the `VariableType` kernel. Thus we only add the extra dispatch
-  // to view/inplace ops to minimize its perf impact to real models.
-  InplaceOrView,
-=======
   // through VariableType kernel first and pulls the
   // `at::AutoDispatchBelowADInplaceOrView` guard of functional ops
   // up to the `VariableType` kernel. Thus we only add the extra dispatch
   // to view/inplace ops to minimize its perf impact to real models.
   ADInplaceOrView,
->>>>>>> 98fcdb80
 
   // Note [Alias Dispatch Key : Autograd]
   // All backends are oblivious to autograd; autograd is handled as a
@@ -246,12 +214,8 @@
   AutogradXLA,
   AutogradXPU,
   AutogradMLC,
-<<<<<<< HEAD
-  AutogradNestedTensor, // lives out of tree at https://github.com/pytorch/nestedtensor
-=======
   AutogradNestedTensor, // lives out of tree at
   // https://github.com/pytorch/nestedtensor
->>>>>>> 98fcdb80
   // Here are some reserved pre-autograd keys for user-defined backends, see
   // Note [Private use DispatchKey]
   AutogradPrivateUse1,
@@ -316,16 +280,10 @@
 
   // See Note [Alias Dispatch Key : Autograd]
   Autograd,
-<<<<<<< HEAD
-  CompositeImplicitAutograd, // registered at build/aten/src/ATen/RegisterCompositeImplicitAutograd.cpp
-  CompositeExplicitAutograd, // registered at
-                  // build/aten/src/ATen/RegisterCompositeExplicitAutograd.cpp
-=======
   CompositeImplicitAutograd, // registered at
   // build/aten/src/ATen/RegisterCompositeImplicitAutograd.cpp
   CompositeExplicitAutograd, // registered at
   // build/aten/src/ATen/RegisterCompositeExplicitAutograd.cpp
->>>>>>> 98fcdb80
 
   // Define an alias key to represent end of alias dispatch keys.
   // If you add new alias keys after Autograd, please also update it here.
