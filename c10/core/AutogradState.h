--- conflicted
+++ resolved
@@ -12,15 +12,10 @@
   static AutogradState& get_tls_state();
   static void set_tls_state(AutogradState state);
 
-<<<<<<< HEAD
-  AutogradState(bool grad_mode, bool inference_mode, bool fw_grad_mode):
-    grad_mode_(grad_mode),
-    inference_mode_(inference_mode),
-    fw_grad_mode_(fw_grad_mode) {}
-=======
-  AutogradState(bool grad_mode, bool inference_mode)
-      : grad_mode_(grad_mode), inference_mode_(inference_mode) {}
->>>>>>> 14f03e50
+  AutogradState(bool grad_mode, bool inference_mode, bool fw_grad_mode)
+      : grad_mode_(grad_mode),
+        inference_mode_(inference_mode),
+        fw_grad_mode_(fw_grad_mode) {}
 
   void set_grad_mode(bool enabled) {
     grad_mode_ = enabled;
@@ -46,16 +41,10 @@
     return inference_mode_;
   }
 
-<<<<<<< HEAD
-private:
-  bool grad_mode_: 1;
-  bool inference_mode_: 1;
-  bool fw_grad_mode_: 1;
-=======
  private:
   bool grad_mode_ : 1;
   bool inference_mode_ : 1;
->>>>>>> 14f03e50
+  bool fw_grad_mode_ : 1;
 };
 
 } // namespace c10