--- conflicted
+++ resolved
@@ -2,111 +2,6 @@
 #include <gtest/gtest.h>
 
 namespace {
-<<<<<<< HEAD
-  float float_from_bytes(
-      uint32_t sign,
-      uint32_t exponent,
-      uint32_t fraction
-  ) {
-      // NOLINTNEXTLINE(cppcoreguidelines-init-variables)
-      uint32_t bytes;
-      bytes = 0;
-      bytes |= sign;
-      // NOLINTNEXTLINE(cppcoreguidelines-avoid-magic-numbers)
-      bytes <<= 8;
-      bytes |= exponent;
-      // NOLINTNEXTLINE(cppcoreguidelines-avoid-magic-numbers)
-      bytes <<= 23;
-      bytes |= fraction;
-
-      // NOLINTNEXTLINE(cppcoreguidelines-init-variables)
-      float res;
-      std::memcpy(&res, &bytes, sizeof(res));
-      return res;
-  }
-
-  // NOLINTNEXTLINE(cppcoreguidelines-avoid-non-const-global-variables)
-  TEST(BFloat16Conversion, FloatToBFloat16AndBack) {
-    // NOLINTNEXTLINE(cppcoreguidelines-avoid-c-arrays,cppcoreguidelines-avoid-magic-numbers,modernize-avoid-c-arrays)
-    float in[100];
-    // NOLINTNEXTLINE(cppcoreguidelines-avoid-magic-numbers)
-    for (int i = 0; i < 100; ++i) {
-      // NOLINTNEXTLINE(bugprone-narrowing-conversions,cppcoreguidelines-narrowing-conversions,cppcoreguidelines-avoid-magic-numbers)
-      in[i] = i + 1.25;
-    }
-
-    // NOLINTNEXTLINE(cppcoreguidelines-avoid-c-arrays,cppcoreguidelines-avoid-magic-numbers,modernize-avoid-c-arrays)
-    c10::BFloat16 bfloats[100];
-    // NOLINTNEXTLINE(cppcoreguidelines-avoid-c-arrays,cppcoreguidelines-avoid-magic-numbers,modernize-avoid-c-arrays)
-    float out[100];
-
-    // NOLINTNEXTLINE(cppcoreguidelines-avoid-magic-numbers)
-    for (int i = 0; i < 100; ++i) {
-      bfloats[i].x = c10::detail::bits_from_f32(in[i]);
-      out[i] = c10::detail::f32_from_bits(bfloats[i].x);
-
-      // The relative error should be less than 1/(2^7) since BFloat16
-      // has 7 bits mantissa.
-      EXPECT_LE(fabs(out[i] - in[i]) / in[i], 1.0 / 128);
-    }
-  }
-
-  // NOLINTNEXTLINE(cppcoreguidelines-avoid-non-const-global-variables)
-  TEST(BFloat16Conversion, FloatToBFloat16RNEAndBack) {
-    // NOLINTNEXTLINE(cppcoreguidelines-avoid-c-arrays,cppcoreguidelines-avoid-magic-numbers,modernize-avoid-c-arrays)
-    float in[100];
-    // NOLINTNEXTLINE(cppcoreguidelines-avoid-magic-numbers)
-    for (int i = 0; i < 100; ++i) {
-      // NOLINTNEXTLINE(bugprone-narrowing-conversions,cppcoreguidelines-narrowing-conversions,cppcoreguidelines-avoid-magic-numbers)
-      in[i] = i + 1.25;
-    }
-
-    // NOLINTNEXTLINE(cppcoreguidelines-avoid-c-arrays,cppcoreguidelines-avoid-magic-numbers,modernize-avoid-c-arrays)
-    c10::BFloat16 bfloats[100];
-    // NOLINTNEXTLINE(cppcoreguidelines-avoid-c-arrays,cppcoreguidelines-avoid-magic-numbers,modernize-avoid-c-arrays)
-    float out[100];
-
-    // NOLINTNEXTLINE(cppcoreguidelines-avoid-magic-numbers)
-    for (int i = 0; i < 100; ++i) {
-      bfloats[i].x = c10::detail::round_to_nearest_even(in[i]);
-      out[i] = c10::detail::f32_from_bits(bfloats[i].x);
-
-      // The relative error should be less than 1/(2^7) since BFloat16
-      // has 7 bits mantissa.
-      EXPECT_LE(fabs(out[i] - in[i]) / in[i], 1.0 / 128);
-    }
-  }
-
-  // NOLINTNEXTLINE(cppcoreguidelines-avoid-non-const-global-variables)
-  TEST(BFloat16Conversion, NaN) {
-    // NOLINTNEXTLINE(cppcoreguidelines-avoid-magic-numbers)
-    float inNaN = float_from_bytes(0, 0xFF, 0x7FFFFF);
-    EXPECT_TRUE(std::isnan(inNaN));
-
-    c10::BFloat16 a = c10::BFloat16(inNaN);
-    float out = c10::detail::f32_from_bits(a.x);
-
-    EXPECT_TRUE(std::isnan(out));
-  }
-
-  // NOLINTNEXTLINE(cppcoreguidelines-avoid-non-const-global-variables)
-  TEST(BFloat16Conversion, Inf) {
-    // NOLINTNEXTLINE(cppcoreguidelines-avoid-magic-numbers)
-    float inInf = float_from_bytes(0, 0xFF, 0);
-    EXPECT_TRUE(std::isinf(inInf));
-
-    c10::BFloat16 a = c10::BFloat16(inInf);
-    float out = c10::detail::f32_from_bits(a.x);
-
-    EXPECT_TRUE(std::isinf(out));
-  }
-
-  // NOLINTNEXTLINE(cppcoreguidelines-avoid-non-const-global-variables)
-  TEST(BFloat16Conversion, SmallestDenormal) {
-    float in =  std::numeric_limits<float>::denorm_min(); // The smallest non-zero subnormal number
-    c10::BFloat16 a = c10::BFloat16(in);
-    float out = c10::detail::f32_from_bits(a.x);
-=======
 float float_from_bytes(uint32_t sign, uint32_t exponent, uint32_t fraction) {
   // NOLINTNEXTLINE(cppcoreguidelines-init-variables)
   uint32_t bytes;
@@ -164,99 +59,11 @@
   for (int i = 0; i < 100; ++i) {
     bfloats[i].x = c10::detail::round_to_nearest_even(in[i]);
     out[i] = c10::detail::f32_from_bits(bfloats[i].x);
->>>>>>> ec502873
 
     // The relative error should be less than 1/(2^7) since BFloat16
     // has 7 bits mantissa.
     EXPECT_LE(fabs(out[i] - in[i]) / in[i], 1.0 / 128);
   }
-<<<<<<< HEAD
-
-  // NOLINTNEXTLINE(cppcoreguidelines-avoid-non-const-global-variables)
-  TEST(BFloat16Math, Addition) {
-    // This test verifies that if only first 7 bits of float's mantissa are
-    // changed after addition, we should have no loss in precision.
-
-    // input bits
-    // S | Exponent | Mantissa
-    // 0 | 10000000 | 10010000000000000000000 = 3.125
-    // NOLINTNEXTLINE(cppcoreguidelines-avoid-magic-numbers)
-    float input = float_from_bytes(0, 0, 0x40480000);
-
-    // expected bits
-    // S | Exponent | Mantissa
-    // 0 | 10000001 | 10010000000000000000000 = 6.25
-    // NOLINTNEXTLINE(cppcoreguidelines-avoid-magic-numbers)
-    float expected = float_from_bytes(0, 0, 0x40c80000);
-
-    // NOLINTNEXTLINE(cppcoreguidelines-pro-type-member-init)
-    c10::BFloat16 b;
-    b.x = c10::detail::bits_from_f32(input);
-    b = b + b;
-
-    float res = c10::detail::f32_from_bits(b.x);
-    EXPECT_EQ(res, expected);
-  }
-
-  // NOLINTNEXTLINE(cppcoreguidelines-avoid-non-const-global-variables)
-  TEST(BFloat16Math, Subtraction) {
-    // This test verifies that if only first 7 bits of float's mantissa are
-    // changed after subtraction, we should have no loss in precision.
-
-    // input bits
-    // S | Exponent | Mantissa
-    // 0 | 10000001 | 11101000000000000000000 = 7.625
-    // NOLINTNEXTLINE(cppcoreguidelines-avoid-magic-numbers)
-    float input = float_from_bytes(0, 0, 0x40f40000);
-
-    // expected bits
-    // S | Exponent | Mantissa
-    // 0 | 10000000 | 01010000000000000000000 = 2.625
-    // NOLINTNEXTLINE(cppcoreguidelines-avoid-magic-numbers)
-    float expected = float_from_bytes(0, 0, 0x40280000);
-
-    // NOLINTNEXTLINE(cppcoreguidelines-pro-type-member-init)
-    c10::BFloat16 b;
-    b.x = c10::detail::bits_from_f32(input);
-    // NOLINTNEXTLINE(cppcoreguidelines-avoid-magic-numbers)
-    b = b - 5;
-
-    float res = c10::detail::f32_from_bits(b.x);
-    EXPECT_EQ(res, expected);
-  }
-
-  float BinaryToFloat(uint32_t bytes) {
-    // NOLINTNEXTLINE(cppcoreguidelines-init-variables)
-    float res;
-    std::memcpy(&res, &bytes, sizeof(res));
-    return res;
-  }
-
-  struct BFloat16TestParam {
-    uint32_t input;
-    uint16_t rne;
-  };
-
-  class BFloat16Test : public ::testing::Test,
-                       public ::testing::WithParamInterface<BFloat16TestParam> {
-  };
-
-  // NOLINTNEXTLINE(cppcoreguidelines-avoid-non-const-global-variables)
-  TEST_P(BFloat16Test, BFloat16RNETest) {
-    float value = BinaryToFloat(GetParam().input);
-    uint16_t rounded = c10::detail::round_to_nearest_even(value);
-    EXPECT_EQ(GetParam().rne, rounded);
-  }
-
-  // NOLINTNEXTLINE(cppcoreguidelines-avoid-non-const-global-variables)
-  INSTANTIATE_TEST_CASE_P(
-      BFloat16Test_Instantiation, BFloat16Test,
-      ::testing::Values(BFloat16TestParam{0x3F848000, 0x3F84},
-                        BFloat16TestParam{0x3F848010, 0x3F85},
-                        BFloat16TestParam{0x3F850000, 0x3F85},
-                        BFloat16TestParam{0x3F858000, 0x3F86},
-                        BFloat16TestParam{0x3FFF8000, 0x4000}));
-=======
 }
 
 // NOLINTNEXTLINE(cppcoreguidelines-avoid-non-const-global-variables)
@@ -371,6 +178,5 @@
         BFloat16TestParam{0x3F850000, 0x3F85},
         BFloat16TestParam{0x3F858000, 0x3F86},
         BFloat16TestParam{0x3FFF8000, 0x4000}));
->>>>>>> ec502873
 
 } // namespace