#include <ATen/core/jit_type.h>
#include <torch/csrc/jit/ir/alias_analysis.h>
#include <torch/csrc/jit/ir/ir_views.h>
#include <torch/csrc/jit/jit_log.h>
#include <torch/csrc/jit/passes/dead_code_elimination.h>
#include <torch/csrc/jit/passes/peephole.h>
#include <torch/csrc/jit/passes/peephole_list_idioms.h>
#include <torch/csrc/jit/passes/value_refinement_utils.h>
#include <torch/csrc/jit/runtime/graph_executor.h>
#include <torch/csrc/utils/memory.h>

namespace torch {
namespace jit {

c10::optional<size_t> normalizeIndex(int64_t index, size_t len) {
  if (index < 0) {
    index = index + len;
  }
  if (index >= 0 && index < static_cast<int64_t>(len)) {
    return index;
  } else {
    return c10::nullopt;
  }
}

// see [value refinement algorithm]

struct ListLenRefiner {
  ListLenRefiner(
      std::shared_ptr<Graph> graph,
      std::unordered_set<Value*>& mutated_lists)
      : graph_(std::move(graph)), mutated_lists_(mutated_lists) {}

  bool run() {
    std::unordered_set<Value*> li_with_len_use;
    collectListsToRefine(graph_->block(), li_with_len_use);
    if (lists_to_refine_.size() == 0) {
      return false;
    }
    ListRefinement refinements;
    RefineListLens(graph_->block(), refinements);
    return changed_;
  }

  // we only need to analyze lists that have multiple uses of len(), and we can
  // only analyze lists that are not mutated
  void collectListsToRefine(
      Block* b,
      std::unordered_set<Value*>& li_with_len_use) {
    for (Node* n : b->nodes()) {
      for (Block* block : n->blocks()) {
        collectListsToRefine(block, li_with_len_use);
      }

      if (n->kind() != aten::len) {
        continue;
      }

      auto first_input = n->input(0);
      if (first_input->type()->cast<ListType>() &&
          !mutated_lists_.count(first_input)) {
        if (!li_with_len_use.count(first_input)) {
          li_with_len_use.insert(first_input);
        } else {
          lists_to_refine_.insert(first_input);
        }
      }
    }
  }

  ListRefinement RefineListLens(Block* b, ListRefinement block_refinements) {
    active_refinements_.push_back(&block_refinements);
    for (Node* n : b->nodes()) {
      if (n->matches("aten::eq(int a, int b) -> bool") ||
          n->matches("aten::ne(int a, int b) -> bool")) {
        // check for one input constant and the other coming from len(li)
        for (size_t const_index : {0, 1}) {
          auto ival = constant_as<int64_t>(n->input(const_index));
          if (!ival) {
            continue;
          }
          auto li_len = n->input(const_index - 1);
          if (!li_len->node()->matches("aten::len.t(t[] a) -> int") ||
              !lists_to_refine_.count(li_len->node()->input())) {
            continue;
          }
          ListRefinement refine;
          refine[li_len->node()->input()] = *ival;
          boolean_value_refinements_[n->output()] = n->kind() == aten::eq
              ? BooleanRefinementMapping::TrueRefinements(std::move(refine))
              : BooleanRefinementMapping::FalseRefinements(std::move(refine));
        }
      } else if (n->kind() == aten::len) {
        if (auto maybe_len = tryFindRefinement(n->input(0))) {
          changed_ = true;
          WithInsertPoint guard(n);
          n->output()->replaceAllUsesWith(
              graph_->insertConstant(static_cast<int64_t>(*maybe_len)));
        }
<<<<<<< HEAD
      }
      if (n->kind() == aten::__not__ &&
          n->inputs().at(0)->type()->cast<BoolType>()) {
        // __not__(inp) -> reverse refinements
        if (boolean_value_refinements_.count(n->input())) {
          auto& input_ref = boolean_value_refinements_[n->input()];
          boolean_value_refinements_[n->output()] = BooleanRefinementMapping(
              input_ref.false_refine(), input_ref.true_refine());
        }
      }
      if (n->matches("aten::eq(bool a, bool b) -> bool") ||
          (n->matches("aten::ne(bool a, bool b) -> bool"))) {
        for (size_t const_index : {0, 1}) {
          if (n->input(const_index)->node()->kind() != prim::Constant) {
            continue;
          }
          auto const_input = constant_as<bool>(n->input(const_index)).value();
          auto non_const_input = n->input(1 - const_index);
          if (!boolean_value_refinements_.count(non_const_input)) {
            continue;
          }
          // value == False / value != True -> equivalent to __not__ value
          // value == True / value != False -> equivalent to value
          auto& input_ref = boolean_value_refinements_[non_const_input];
          if ((!const_input && n->kind() == aten::eq) ||
              (const_input && n->kind() == aten::ne)) {
            boolean_value_refinements_[n->output()] = BooleanRefinementMapping(
                input_ref.false_refine(), input_ref.true_refine());
          } else {
            boolean_value_refinements_[n->output()] = BooleanRefinementMapping(
                input_ref.true_refine(), input_ref.false_refine());
          }
        }
      }

      if (n->kind() == prim::If) {
=======
      } else if (n->kind() == prim::If) {
>>>>>>> 32520dfe
        IfView if_n(n);
        bool has_cond_ref = boolean_value_refinements_.count(if_n.cond()) != 0;
        ListRefinement empty;
        auto true_block_refinements = RefineListLens(
            if_n.thenBlock(),
            has_cond_ref ? boolean_value_refinements_[if_n.cond()].true_refine()
                         : empty);
        auto false_block_refinements = RefineListLens(
            if_n.elseBlock(),
            has_cond_ref
                ? boolean_value_refinements_[if_n.cond()].false_refine()
                : empty);

        joinIfRefinements(
            n,
            throwing_blocks_,
            block_refinements,
            true_block_refinements,
            false_block_refinements,
            boolean_value_refinements_);
<<<<<<< HEAD
=======
      } else {
        handleCommonRefinentOperators(
            n, throwing_blocks_, boolean_value_refinements_);
>>>>>>> 32520dfe
      }
    }
    active_refinements_.pop_back();
    return block_refinements;
  };

  c10::optional<int64_t> tryFindRefinement(Value* v) {
    for (const auto& ref : active_refinements_) {
      auto maybe_refinement = ref->find(v);
      if (maybe_refinement != ref->end()) {
        return maybe_refinement->second;
      }
    }
    return c10::nullopt;
  }

  std::shared_ptr<Graph> graph_;
  std::unordered_set<Value*> mutated_lists_;
  // candidate lists for optimizations
  std::unordered_set<Value*> lists_to_refine_;
  // A stack of active refinements, one for each block
  std::vector<ListRefinement*> active_refinements_;
  // A map from Boolean Value * -> associated refinements
  std::unordered_map<Value*, BooleanRefinementMapping>
      boolean_value_refinements_;
  std::unordered_set<Block*> throwing_blocks_;
  bool changed_ = false;
};

// This pass only does optimizations on lists which aren't mutated,
// so we first use the Alias Db to collect the set of list values
// which we shouldn't optimize.
struct PeepholeOptimizeListIdiomsImpl {
  PeepholeOptimizeListIdiomsImpl(
      std::shared_ptr<Graph> graph,
      bool refine_list_len)
      : graph_(std::move(graph)),
        aliasDb_(torch::make_unique<AliasDb>(graph_)),
        refine_list_len_(refine_list_len) {}

  bool run() {
    collectMutatedLists(graph_->block());
    bool changed = runBlock(graph_->block());
    if (refine_list_len_) {
      changed |= ListLenRefiner(graph_, mutated_lists_).run();
    }
    return changed;
  }

 private:
  void checkForMutatedList(Value* v) {
    if (v->type()->cast<ListType>() && aliasDb_->hasWriters(v)) {
      mutated_lists_.insert(v);
    }
  }

  void collectMutatedLists(Block* b) {
    for (Value* v : b->inputs()) {
      checkForMutatedList(v);
    }
    for (Node* n : b->nodes()) {
      for (Value* v : n->outputs()) {
        checkForMutatedList(v);
      }
      for (Block* block : n->blocks()) {
        collectMutatedLists(block);
      }
    }
  }

  bool runBlock(Block* block) {
    bool changed = false;
    for (Node* node : block->nodes()) {
      for (Block* b : node->blocks()) {
        changed |= runBlock(b);
      }

      // only optimizing list ops
      if (node->inputs().size() == 0 ||
          !node->input(0)->type()->cast<ListType>()) {
        continue;
      }

      auto first_input = node->input(0);

      // only optimizing ops with unmutated lists
      if (mutated_lists_.count(first_input)) {
        continue;
      }

      if (node->kind() == aten::len) {
        if (first_input->node()->kind() == prim::ListConstruct) {
          WithInsertPoint guard(node);
          node->output()->replaceAllUsesWith(graph_->insertConstant(
              static_cast<int64_t>(first_input->node()->inputs().size())));
          changed = true;
        }
      } else if (node->kind() == aten::__getitem__) {
        auto list_creation_node = first_input->node();
        if (list_creation_node->kind() == prim::ListConstruct) {
          if (auto index = toIValue(node->input(1))) {
            size_t list_size = list_creation_node->inputs().size();
            if (auto norm_index = normalizeIndex(index->toInt(), list_size)) {
              node->output()->replaceAllUsesWith(
                  list_creation_node->input(*norm_index));
              changed = true;
            }
          }
        }
      } else if (node->kind() == prim::ListUnpack) {
        auto list_creation_node = first_input->node();
        if (list_creation_node->kind() == prim::ListConstruct) {
          // if sizes are unequal it's a runtime error
          if (list_creation_node->inputs().size() != node->outputs().size()) {
            continue;
          }
          for (size_t i = 0; i < node->outputs().size(); ++i) {
            node->output(i)->replaceAllUsesWith(list_creation_node->input(i));
            changed = true;
          }
        }
      } else if (node->kind() == aten::add) {
        if (node->inputs().size() != 2) {
          continue;
        }
        auto second_input = node->input(1);
        // already checked first, need to check second
        if (mutated_lists_.count(second_input)) {
          continue;
        }
        if (first_input->node()->kind() != prim::ListConstruct ||
            second_input->node()->kind() != prim::ListConstruct) {
          continue;
        }
        WithInsertPoint guard(node);
        auto list_construct =
            graph_->insertNode(graph_->create(prim::ListConstruct));
        list_construct->output()->setType(node->output()->type());
        for (Value* v : first_input->node()->inputs()) {
          list_construct->addInput(v);
        }
        for (Value* v : second_input->node()->inputs()) {
          list_construct->addInput(v);
        }
        node->output()->replaceAllUsesWith(list_construct->output());
        if (mutated_lists_.count(node->output())) {
          mutated_lists_.insert(list_construct->output());
        }
        changed = true;
      }
    }
    return changed;
  }

  std::unordered_set<Value*> mutated_lists_;
  std::shared_ptr<Graph> graph_;
  std::unique_ptr<AliasDb> aliasDb_;
  bool refine_list_len_;
};

bool PeepholeOptimizeListIdioms(
    const std::shared_ptr<Graph>& graph,
    bool refine_list_len) {
  PeepholeOptimizeListIdiomsImpl opt(graph, refine_list_len);
  return opt.run();
}

} // namespace jit
} // namespace torch<|MERGE_RESOLUTION|>--- conflicted
+++ resolved
@@ -97,46 +97,7 @@
           n->output()->replaceAllUsesWith(
               graph_->insertConstant(static_cast<int64_t>(*maybe_len)));
         }
-<<<<<<< HEAD
-      }
-      if (n->kind() == aten::__not__ &&
-          n->inputs().at(0)->type()->cast<BoolType>()) {
-        // __not__(inp) -> reverse refinements
-        if (boolean_value_refinements_.count(n->input())) {
-          auto& input_ref = boolean_value_refinements_[n->input()];
-          boolean_value_refinements_[n->output()] = BooleanRefinementMapping(
-              input_ref.false_refine(), input_ref.true_refine());
-        }
-      }
-      if (n->matches("aten::eq(bool a, bool b) -> bool") ||
-          (n->matches("aten::ne(bool a, bool b) -> bool"))) {
-        for (size_t const_index : {0, 1}) {
-          if (n->input(const_index)->node()->kind() != prim::Constant) {
-            continue;
-          }
-          auto const_input = constant_as<bool>(n->input(const_index)).value();
-          auto non_const_input = n->input(1 - const_index);
-          if (!boolean_value_refinements_.count(non_const_input)) {
-            continue;
-          }
-          // value == False / value != True -> equivalent to __not__ value
-          // value == True / value != False -> equivalent to value
-          auto& input_ref = boolean_value_refinements_[non_const_input];
-          if ((!const_input && n->kind() == aten::eq) ||
-              (const_input && n->kind() == aten::ne)) {
-            boolean_value_refinements_[n->output()] = BooleanRefinementMapping(
-                input_ref.false_refine(), input_ref.true_refine());
-          } else {
-            boolean_value_refinements_[n->output()] = BooleanRefinementMapping(
-                input_ref.true_refine(), input_ref.false_refine());
-          }
-        }
-      }
-
-      if (n->kind() == prim::If) {
-=======
       } else if (n->kind() == prim::If) {
->>>>>>> 32520dfe
         IfView if_n(n);
         bool has_cond_ref = boolean_value_refinements_.count(if_n.cond()) != 0;
         ListRefinement empty;
@@ -157,12 +118,9 @@
             true_block_refinements,
             false_block_refinements,
             boolean_value_refinements_);
-<<<<<<< HEAD
-=======
       } else {
         handleCommonRefinentOperators(
             n, throwing_blocks_, boolean_value_refinements_);
->>>>>>> 32520dfe
       }
     }
     active_refinements_.pop_back();
