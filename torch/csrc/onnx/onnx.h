#pragma once

namespace torch { namespace onnx {

enum class OperatorExportTypes {
  ONNX, // Strict ONNX export
  ONNX_ATEN, // ONNX With ATen op everywhere
  ONNX_ATEN_FALLBACK, // ONNX export with ATen fallback
  RAW, // Raw export (no ONNX)
  ONNX_FALLTHROUGH, // Export supported ONNX ops. Pass through unsupported ops.
};

enum class TrainingMode {
  EVAL, // Inference mode
  PRESERVE, // Preserve model state (eval/training)
  TRAINING, // Training mode
};

// we pin IR version to version 6 (12/11/2019) instead of using
// onnx::IR_VERSION. with this change, the test_operators.py will be more
// stable. only bump it when it's necessary
static const size_t IR_VERSION = 6;
<<<<<<< HEAD
=======
// NOLINTNEXTLINE(cppcoreguidelines-avoid-non-const-global-variables)
>>>>>>> 98fcdb80
static const char* PRODUCER_VERSION = "1.9";
}} // namespace torch::onnx<|MERGE_RESOLUTION|>--- conflicted
+++ resolved
@@ -20,9 +20,6 @@
 // onnx::IR_VERSION. with this change, the test_operators.py will be more
 // stable. only bump it when it's necessary
 static const size_t IR_VERSION = 6;
-<<<<<<< HEAD
-=======
 // NOLINTNEXTLINE(cppcoreguidelines-avoid-non-const-global-variables)
->>>>>>> 98fcdb80
 static const char* PRODUCER_VERSION = "1.9";
 }} // namespace torch::onnx