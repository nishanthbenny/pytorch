--- conflicted
+++ resolved
@@ -1,402 +1,3 @@
-<<<<<<< HEAD
-"""
-The testing package contains testing-specific utilities.
-"""
-
-import torch
-import random
-import math
-import cmath
-from typing import cast, List, Optional, Tuple, Union
-from .check_kernel_launches import check_cuda_kernel_launches, check_code_for_cuda_kernel_launches
-import operator
-
-FileCheck = torch._C.FileCheck
-
-__all__ = [
-    'assert_allclose', 'make_non_contiguous', 'rand_like', 'randn_like'
-]
-
-rand_like = torch.rand_like
-randn_like = torch.randn_like
-
-# Helper function that returns True when the dtype is an integral dtype,
-# False otherwise.
-# TODO: implement numpy-like issubdtype
-def is_integral(dtype: torch.dtype) -> bool:
-    # Skip complex/quantized types
-    dtypes = [x for x in get_all_dtypes() if x not in get_all_complex_dtypes()]
-    return dtype in dtypes and not dtype.is_floating_point
-
-def is_quantized(dtype: torch.dtype) -> bool:
-    return dtype in (torch.quint8, torch.qint8, torch.qint32, torch.quint4x2)
-
-# Helper function that maps a flattened index back into the given shape
-# TODO: consider adding torch.unravel_index
-def _unravel_index(flat_index, shape):
-    flat_index = operator.index(flat_index)
-    res = []
-
-    # Short-circuits on zero dim tensors
-    if shape == torch.Size([]):
-        return 0
-
-    for size in shape[::-1]:
-        res.append(flat_index % size)
-        flat_index = flat_index // size
-
-    if len(res) == 1:
-        return res[0]
-
-    return tuple(res[::-1])
-# (bool, msg) tuple, where msg is None if and only if bool is True.
-_compare_return_type = Tuple[bool, Optional[str]]
-
-# Compares two tensors with the same size on the same device and with the same
-# dtype for equality.
-# Returns a tuple (bool, msg). The bool value returned is True when the tensors
-# are "equal" and False otherwise.
-# The msg value is a debug string, and is None if the tensors are "equal."
-# NOTE: Test Framework Tensor 'Equality'
-#   Two tensors are "equal" if they are "close", in the sense of torch.allclose.
-#   The only exceptions are complex tensors and bool tensors.
-#
-#   Complex tensors are "equal" if both the
-#   real and complex parts (separately) are close. This is divergent from
-#   torch.allclose's behavior, which compares the absolute values of the
-#   complex numbers instead.
-#
-#   Using torch.allclose would be a less strict
-#   comparison that would allow large complex values with
-#   significant real or imaginary differences to be considered "equal,"
-#   and would make setting rtol and atol for complex tensors distinct from
-#   other tensor types.
-#
-#   Bool tensors are equal only if they are identical, regardless of
-#   the rtol and atol values.
-#
-#   The `equal_nan` can be True or False, which maps to the True or False
-#   in `torch.allclose`. `equal_nan` can also be "relaxed", which means
-#   the complex will be compared in the relaxed mode:
-#       2 + nan j == 3 + nan j ---> False when equal_nan=True
-#                                   True when equal_nan="relaxed"
-def _compare_tensors_internal(a: torch.Tensor, b: torch.Tensor, *, rtol, atol, equal_nan: Union[str, bool]) -> _compare_return_type:
-    assert equal_nan in {True, False, "relaxed"}
-    debug_msg : Optional[str]
-    # Integer (including bool) comparisons are identity comparisons
-    # when rtol is zero and atol is less than one
-    if (
-        (is_integral(a.dtype) and rtol == 0 and atol < 1)
-        or a.dtype is torch.bool
-        or is_quantized(a.dtype)
-    ):
-        if (a == b).all().item():
-            return (True, None)
-
-        # Gathers debug info for failed integer comparison
-        # NOTE: converts to long to correctly represent differences
-        # (especially between uint8 tensors)
-        identity_mask = a != b
-        a_flat = a.to(torch.long).flatten()
-        b_flat = b.to(torch.long).flatten()
-        count_non_identical = torch.sum(identity_mask, dtype=torch.long)
-        diff = torch.abs(a_flat - b_flat)
-        greatest_diff_index = torch.argmax(diff)
-        debug_msg = ("Found {0} different element(s) (out of {1}), with the greatest "
-                     "difference of {2} ({3} vs. {4}) occuring at index "
-                     "{5}.".format(count_non_identical.item(),
-                                   a.numel(),
-                                   diff[greatest_diff_index],
-                                   a_flat[greatest_diff_index],
-                                   b_flat[greatest_diff_index],
-                                   _unravel_index(greatest_diff_index, a.shape)))
-        return (False, debug_msg)
-
-    # Compares complex tensors' real and imaginary parts separately.
-    # (see NOTE Test Framework Tensor "Equality")
-    if a.is_complex():
-        if equal_nan == "relaxed":
-            a = a.clone()
-            b = b.clone()
-            a.real[a.imag.isnan()] = math.nan
-            a.imag[a.real.isnan()] = math.nan
-            b.real[b.imag.isnan()] = math.nan
-            b.imag[b.real.isnan()] = math.nan
-
-        a = a.resolve_conj()
-        b = b.resolve_conj()
-        real_result, debug_msg = _compare_tensors_internal(a.real, b.real,
-                                                           rtol=rtol, atol=atol,
-                                                           equal_nan=equal_nan)
-
-        if not real_result:
-            debug_msg = "Real parts failed to compare as equal! " + cast(str, debug_msg)
-            return (real_result, debug_msg)
-
-        imag_result, debug_msg = _compare_tensors_internal(a.imag, b.imag,
-                                                           rtol=rtol, atol=atol,
-                                                           equal_nan=equal_nan)
-
-        if not imag_result:
-            debug_msg = "Imaginary parts failed to compare as equal! " + cast(str, debug_msg)
-            return (imag_result, debug_msg)
-
-        return (True, None)
-
-    # All other comparisons use torch.allclose directly
-    if torch.allclose(a, b, rtol=rtol, atol=atol, equal_nan=(equal_nan in {"relaxed", True})):
-        return (True, None)
-
-    # Gathers debug info for failed float tensor comparison
-    # NOTE: converts to float64 to best represent differences
-    a_flat = a.to(torch.float64).flatten()
-    b_flat = b.to(torch.float64).flatten()
-    diff = torch.abs(a_flat - b_flat)
-
-    # Masks close values
-    # NOTE: this avoids (inf - inf) oddities when computing the difference
-    close = torch.isclose(a_flat, b_flat, rtol, atol, (equal_nan in {"relaxed", True}))
-    diff[close] = 0
-    nans = torch.isnan(diff)
-    num_nans = nans.sum()
-
-    outside_range = (diff > (atol + rtol * torch.abs(b_flat))) | (diff == math.inf)
-    count_outside_range = torch.sum(outside_range, dtype=torch.long)
-    greatest_diff_index = torch.argmax(diff)
-    debug_msg = ("With rtol={0} and atol={1}, found {2} element(s) (out of {3}) whose "
-                 "difference(s) exceeded the margin of error (including {4} nan comparisons). "
-                 "The greatest difference was {5} ({6} vs. {7}), which "
-                 "occurred at index {8}.".format(rtol, atol,
-                                                 count_outside_range + num_nans,
-                                                 a.numel(),
-                                                 num_nans,
-                                                 diff[greatest_diff_index],
-                                                 a_flat[greatest_diff_index],
-                                                 b_flat[greatest_diff_index],
-                                                 _unravel_index(greatest_diff_index, a.shape)))
-    return (False, debug_msg)
-
-# Checks if two scalars are equal(-ish), returning (True, None)
-# when they are and (False, debug_msg) when they are not.
-def _compare_scalars_internal(a, b, *, rtol: float, atol: float, equal_nan: Union[str, bool]) -> _compare_return_type:
-    def _helper(a, b, s) -> _compare_return_type:
-        # Short-circuits on identity
-        if a == b or ((equal_nan in {"relaxed", True}) and a != a and b != b):
-            return (True, None)
-
-        # Special-case for NaN comparisions when equal_nan=False
-        if not (equal_nan in {"relaxed", True}) and (a != a or b != b):
-            msg = ("Found {0} and {1} while comparing" + s + "and either one "
-                   "is nan and the other isn't, or both are nan and "
-                   "equal_nan is False").format(a, b)
-            return (False, msg)
-
-        diff = abs(a - b)
-        allowed_diff = atol + rtol * abs(b)
-        result = diff <= allowed_diff
-
-        # Special-case for infinity comparisons
-        # NOTE: if b is inf then allowed_diff will be inf when rtol is not 0
-        if ((math.isinf(a) or math.isinf(b)) and a != b):
-            result = False
-
-        msg = None
-        if not result:
-            msg = ("Comparing" + s + "{0} and {1} gives a "
-                   "difference of {2}, but the allowed difference "
-                   "with rtol={3} and atol={4} is "
-                   "only {5}!").format(a, b, diff,
-                                       rtol, atol, allowed_diff)
-
-        return result, msg
-
-    if isinstance(a, complex) or isinstance(b, complex):
-        a = complex(a)
-        b = complex(b)
-
-        if equal_nan == "relaxed":
-            if cmath.isnan(a) and cmath.isnan(b):
-                return (True, None)
-
-        result, msg = _helper(a.real, b.real, " the real part ")
-
-        if not result:
-            return (False, msg)
-
-        return _helper(a.imag, b.imag, " the imaginary part ")
-
-    return _helper(a, b, " ")
-
-def assert_allclose(actual, expected, rtol=None, atol=None, equal_nan=True, msg='') -> None:
-    if not isinstance(actual, torch.Tensor):
-        actual = torch.tensor(actual)
-    if not isinstance(expected, torch.Tensor):
-        expected = torch.tensor(expected, dtype=actual.dtype)
-    if expected.shape != actual.shape:
-        raise AssertionError("expected tensor shape {0} doesn't match with actual tensor "
-                             "shape {1}!".format(expected.shape, actual.shape))
-    if rtol is None or atol is None:
-        if rtol is not None or atol is not None:
-            raise ValueError("rtol and atol must both be specified or both be unspecified")
-        rtol, atol = _get_default_tolerance(actual, expected)
-
-    result, debug_msg = _compare_tensors_internal(actual, expected,
-                                                  rtol=rtol, atol=atol,
-                                                  equal_nan=equal_nan)
-
-    if result:
-        return
-
-    if msg is None or msg == '':
-        msg = debug_msg
-
-    raise AssertionError(msg)
-
-def make_non_contiguous(tensor: torch.Tensor) -> torch.Tensor:
-    if tensor.numel() <= 1:  # can't make non-contiguous
-        return tensor.clone()
-    osize = list(tensor.size())
-
-    # randomly inflate a few dimensions in osize
-    for _ in range(2):
-        dim = random.randint(0, len(osize) - 1)
-        add = random.randint(4, 15)
-        osize[dim] = osize[dim] + add
-
-    # narrow doesn't make a non-contiguous tensor if we only narrow the 0-th dimension,
-    # (which will always happen with a 1-dimensional tensor), so let's make a new
-    # right-most dimension and cut it off
-
-    input = tensor.new(torch.Size(osize + [random.randint(2, 3)]))
-    input = input.select(len(input.size()) - 1, random.randint(0, 1))
-    # now extract the input of correct size from 'input'
-    for i in range(len(osize)):
-        if input.size(i) != tensor.size(i):
-            bounds = random.randint(1, input.size(i) - tensor.size(i))
-            input = input.narrow(i, bounds, tensor.size(i))
-
-    input.copy_(tensor)
-
-    # Use .data here to hide the view relation between input and other temporary Tensors
-    return input.data
-
-
-# Functions and classes for describing the dtypes a function supports
-# NOTE: these helpers should correspond to PyTorch's C++ dispatch macros
-
-# Verifies each given dtype is a torch.dtype
-def _validate_dtypes(*dtypes):
-    for dtype in dtypes:
-        assert isinstance(dtype, torch.dtype)
-    return dtypes
-
-# class for tuples corresponding to a PyTorch dispatch macro
-class _dispatch_dtypes(tuple):
-    def __add__(self, other):
-        assert isinstance(other, tuple)
-        return _dispatch_dtypes(tuple.__add__(self, other))
-
-_floating_types = _dispatch_dtypes((torch.float32, torch.float64))
-def floating_types():
-    return _floating_types
-
-_floating_types_and_half = _floating_types + (torch.half,)
-def floating_types_and_half():
-    return _floating_types_and_half
-
-def floating_types_and(*dtypes):
-    return _floating_types + _validate_dtypes(*dtypes)
-
-_floating_and_complex_types = _floating_types + (torch.cfloat, torch.cdouble)
-def floating_and_complex_types():
-    return _floating_and_complex_types
-
-def floating_and_complex_types_and(*dtypes):
-    return _floating_and_complex_types + _validate_dtypes(*dtypes)
-
-_integral_types = _dispatch_dtypes((torch.uint8, torch.int8, torch.int16, torch.int32, torch.int64))
-def integral_types():
-    return _integral_types
-
-def integral_types_and(*dtypes):
-    return _integral_types + _validate_dtypes(*dtypes)
-
-_all_types = _floating_types + _integral_types
-def all_types():
-    return _all_types
-
-def all_types_and(*dtypes):
-    return _all_types + _validate_dtypes(*dtypes)
-
-_complex_types = _dispatch_dtypes((torch.cfloat, torch.cdouble))
-def complex_types():
-    return _complex_types
-
-_all_types_and_complex = _all_types + _complex_types
-def all_types_and_complex():
-    return _all_types_and_complex
-
-def all_types_and_complex_and(*dtypes):
-    return _all_types_and_complex + _validate_dtypes(*dtypes)
-
-_all_types_and_half = _all_types + (torch.half,)
-def all_types_and_half():
-    return _all_types_and_half
-
-def get_all_dtypes(include_half=True,
-                   include_bfloat16=True,
-                   include_bool=True,
-                   include_complex=True,
-                   include_complex32=False
-                   ) -> List[torch.dtype]:
-    dtypes = get_all_int_dtypes() + get_all_fp_dtypes(include_half=include_half, include_bfloat16=include_bfloat16)
-    if include_bool:
-        dtypes.append(torch.bool)
-    if include_complex:
-        dtypes += get_all_complex_dtypes(include_complex32)
-    return dtypes
-
-def get_all_math_dtypes(device) -> List[torch.dtype]:
-    return get_all_int_dtypes() + get_all_fp_dtypes(include_half=device.startswith('cuda'),
-                                                    include_bfloat16=False) + get_all_complex_dtypes()
-
-def get_all_complex_dtypes(include_complex32=False) -> List[torch.dtype]:
-    return [torch.complex32, torch.complex64, torch.complex128] if include_complex32 else [torch.complex64, torch.complex128]
-
-
-def get_all_int_dtypes() -> List[torch.dtype]:
-    return [torch.uint8, torch.int8, torch.int16, torch.int32, torch.int64]
-
-
-def get_all_fp_dtypes(include_half=True, include_bfloat16=True) -> List[torch.dtype]:
-    dtypes = [torch.float32, torch.float64]
-    if include_half:
-        dtypes.append(torch.float16)
-    if include_bfloat16:
-        dtypes.append(torch.bfloat16)
-    return dtypes
-
-
-def get_all_device_types() -> List[str]:
-    return ['cpu'] if not torch.cuda.is_available() else ['cpu', 'cuda']
-
-# 'dtype': (rtol, atol)
-_default_tolerances = {
-    'float64': (1e-5, 1e-8),  # NumPy default
-    'float32': (1e-4, 1e-5),  # This may need to be changed
-    'float16': (1e-3, 1e-3),  # This may need to be changed
-}
-
-
-def _get_default_tolerance(a, b=None) -> Tuple[float, float]:
-    if b is None:
-        dtype = str(a.dtype).split('.')[-1]  # e.g. "float32"
-        return _default_tolerances.get(dtype, (0, 0))
-    a_tol = _get_default_tolerance(a)
-    b_tol = _get_default_tolerance(b)
-    return (max(a_tol[0], b_tol[0]), max(a_tol[1], b_tol[1]))
-=======
 from ._core import *
 from ._asserts import *
-from ._check_kernel_launches import *
->>>>>>> 3498fde2
+from ._check_kernel_launches import *