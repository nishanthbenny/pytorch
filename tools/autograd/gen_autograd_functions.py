# Generates C++ autograd functions for the derivatives of ATen operations
#
# This writes two files:
#  Functions.h/cpp: subclasses of autograd::Node
#  python_functions.h/cpp: Python bindings for the above classes
#
from .gen_inplace_or_view_type import VIEW_FUNCTIONS

from typing import List, Sequence, Tuple

from tools.codegen.api.autograd import (Derivative, DifferentiabilityInfo,
                                        SavedAttribute, uses_retain_variables,
                                        uses_single_grad)
from tools.codegen.api.types import (Binding, BaseCType, OptionalCType, tensorT, intT,
                                     doubleT, scalarT, stringT, boolT, intArrayRefT,
                                     tensorListT, MutRefCType, ListCType, ArrayRefCType)
from tools.codegen.code_template import CodeTemplate
from tools.codegen.gen import FileManager
from tools.codegen.model import Argument

FUNCTION_DECLARATION = CodeTemplate("""\
struct TORCH_API ${op} : public ${superclass} {
  using ${superclass}::${superclass};
  variable_list apply(variable_list&& grads) override;
  std::string name() const override { return "${op}"; }
  void release_variables() override {
    ${thread_lock}
    ${release_variables}
  }
  ${will_release_variables}
  ${saved_variables}
  ${saved_list_sizes}
};
""")

WILL_RELEASE_VARIABLES = CodeTemplate("""\
bool retain_variables = true;
void will_release_variables() override {
  retain_variables = false;
}
""")

FUNCTION_DEFINITION = CodeTemplate("""\
variable_list ${op}::apply(variable_list&& grads) {
  ${thread_lock}
  ${asserts}
  IndexRangeGenerator gen;
  ${compute_index_ranges}
  variable_list grad_inputs(gen.size());
  ${body}
  return grad_inputs;
}
""")

GRAD_INPUT_MASK = CodeTemplate("""\
  auto grad_input_mask = std::array<bool, ${n}>{
    ${masks}
  };\
""")

DERIVATIVE_SINGLE = CodeTemplate("""\
if (should_compute_output({ ${name}_ix })) {
  auto grad_result = ${derivative};
  copy_range(grad_inputs, ${name}_ix, grad_result);
}
""")

DERIVATIVE_MULTI_COPY_RANGE = CodeTemplate("""\
  if (should_compute_output({ ${name}_ix })) {
    copy_range(grad_inputs, ${name}_ix, std::get<${i}>(grad_result));
  }
""")

DERIVATIVE_MULTI = CodeTemplate("""\
if (should_compute_output({ ${idx_ranges} })) {
  ${grad_input_mask}
  auto grad_result = ${derivative};
  ${copy_ranges}
}
""")

# Generates python bindings
#
# This generates the definitions for:
#   (1) The PyTypeObject for each backward grad_fn subclassing Node
#   (2) The entry for PyTypeObject's tp_getset slot (an array of PyGetSetDef structs)
#       We generate one PyGetSetDef struct for each of grad_fn's saved inputs and outputs
#       Each PyGetSetDef has a function ptr to a getter, also defined here (3).
#   (3) Getters for each of grad_fn's saved inputs and outputs.
#
PY_FUNCTION_DEFINITION = CodeTemplate("""\
static PyTypeObject ${op}Class;
addClass<${op}>(${op}Class, "${op}", ${op}_properties);
""")

PY_FUNCTION_PROPS_AND_GETTERS = CodeTemplate("""\
${all_getter_definitions}

static struct PyGetSetDef ${op}_properties[] = {
  THP_FUNCTION_DEFAULT_PROPERTIES,
  ${all_getsetdef_structs}
  {nullptr} /* sentinel */
};

""")

PY_GETSETDEF_STRUCT = CodeTemplate("""\
{(char*)"_saved_${name}", (getter)THP${op}_${name}_getter, nullptr, nullptr, nullptr}""")

PY_RAW_GETSETDEF_STRUCT = CodeTemplate("""\
{(char*)"_raw_saved_${name}", (getter)THP${op}_${name}_raw_getter, nullptr, nullptr, nullptr}""")

# Getter templates
GETTER_DEFINITION = CodeTemplate("""\
PyObject* THP${op}_${name}_getter(THPCppFunction *self, void *_unused) {
  HANDLE_TH_ERRORS
  auto prop = static_cast<${op}*>(self->cdata.get())->${name};
  ${body}
  END_HANDLE_TH_ERRORS
}
""")

GETTER_DEFINITION_SAVEDVAR = CodeTemplate("""\
PyObject* THP${op}_${name}_getter(THPCppFunction *self, void *_unused) {
  HANDLE_TH_ERRORS
  const auto& prop = static_cast<${op}*>(self->cdata.get())->${name}_;
  ${body}
  END_HANDLE_TH_ERRORS
}
""")

GETTER_DEFINITION_RAW_SAVEDVAR = CodeTemplate("""\
PyObject* THP${op}_${name}_raw_getter(THPCppFunction *self, void *_unused) {
  HANDLE_TH_ERRORS
  const auto& prop = static_cast<${op}*>(self->cdata.get())->${name}_;
  ${body}
  END_HANDLE_TH_ERRORS
}
""")

GETTER_DEFINITION_VEC_SAVEDVAR = CodeTemplate("""\
PyObject* THP${op}_${name}_getter(THPCppFunction *self, void *_unused) {
  HANDLE_TH_ERRORS
  const auto *node = static_cast<${op}*>(self->cdata.get());
  const auto& prop = node->${name}_;
  if (node->${name}_released_) {
    PyErr_SetString(PyExc_RuntimeError, ERR_BACKWARD_TWICE);
    return nullptr;
  }
  ${body}
  END_HANDLE_TH_ERRORS
}
""")

GETTER_DEFINITION_RAW_VEC_SAVEDVAR = CodeTemplate("""\
PyObject* THP${op}_${name}_raw_getter(THPCppFunction *self, void *_unused) {
  HANDLE_TH_ERRORS
  const auto *node = static_cast<${op}*>(self->cdata.get());
  const auto& prop = node->${name}_;
  if (node->${name}_released_) {
    PyErr_SetString(PyExc_RuntimeError, ERR_BACKWARD_TWICE);
    return nullptr;
  }
  ${body}
  END_HANDLE_TH_ERRORS
}
""")

GETTER_DEFINITION_OPT = CodeTemplate("""\
PyObject* THP${op}_${name}_getter(THPCppFunction *self, void *_unused) {
  HANDLE_TH_ERRORS
  auto opt_prop = static_cast<${op}*>(self->cdata.get())->${name};
  if (!opt_prop.has_value()) {
    Py_RETURN_NONE;
  }
  auto prop = opt_prop.value();
  ${body}
  END_HANDLE_TH_ERRORS
}
""")

GETTER_DEFINITION_OPT_ARRAYREF = CodeTemplate("""\
PyObject* THP${op}_${name}_getter(THPCppFunction *self, void *_unused) {
  HANDLE_TH_ERRORS
  auto opt_prop = static_cast<${op}*>(self->cdata.get())->${name};
  if (!opt_prop.list.has_value()) {
    Py_RETURN_NONE;
  }
  auto prop = opt_prop.list.value();
  ${body}
  END_HANDLE_TH_ERRORS
}
""")

# Getter body
GETTER_BODY_SAVEDVAR = """\
return THPVariable_Wrap(prop.unpack(self->cdata));
"""

GETTER_BODY_RAW_SAVEDVAR = """\
pybind11::object obj = pybind11::cast(prop, pybind11::return_value_policy::reference);
return obj.release().ptr();
"""

GETTER_BODY_VEC_SAVEDVAR = """\
PyObject* tup = PyTuple_New((Py_ssize_t) prop.size());
for (int i = 0; i < prop.size(); i++) {
  PyTuple_SetItem(tup, (Py_ssize_t) i, THPVariable_Wrap(prop[i].unpack(self->cdata)));
}
return tup;
"""

GETTER_BODY_RAW_VEC_SAVEDVAR = """\
PyObject* tup = PyTuple_New((Py_ssize_t) prop.size());
for (int i = 0; i < prop.size(); i++) {
  pybind11::object obj = pybind11::cast(prop[i], pybind11::return_value_policy::reference);
  PyTuple_SetItem(tup, (Py_ssize_t) i, obj.release().ptr());
}
return tup;
"""

GETTER_BODY_ARRAYREF_LONG = """\
PyObject* tup = PyTuple_New((Py_ssize_t) prop.size());
for (int i = 0; i < prop.size(); i++) {
  PyTuple_SetItem(tup, (Py_ssize_t) i, PyLong_FromUnsignedLong((uint64_t) prop[i]));
}
return tup;
"""

GETTER_BODY_ARRAYREF_DOUBLE = """\
PyObject* tup = PyTuple_New((Py_ssize_t) prop.size());
for (int i = 0; i < prop.size(); i++) {
  PyTuple_SetItem(tup, (Py_ssize_t) i, PyFloat_FromDouble((double) prop[i]));
}
return tup;
"""

GETTER_BODY_INT64_T = """\
return PyLong_FromUnsignedLong((int64_t) prop);
"""

GETTER_BODY_DOUBLE = """\
return PyFloat_FromDouble((double) prop);
"""

GETTER_BODY_BOOL = """\
if (prop) {
  Py_RETURN_TRUE;
} else {
  Py_RETURN_FALSE;
}
"""

GETTER_BODY_STRING = """\
return PyUnicode_FromStringAndSize(prop.data(), prop.size());
"""

GETTER_BODY_SCALAR = """\
if (prop.isComplex()) {
  auto cprop = prop.to<c10::complex<double>>();
  return PyComplex_FromDoubles(cprop.real(), cprop.imag());
} else if (prop.isFloatingPoint()) {
  return PyFloat_FromDouble(prop.to<double>());
} else if (prop.isIntegral(/*includeBool=*/false)) {
  return PyLong_FromLong(prop.to<int64_t>());
} else if (prop.isBoolean()) {
  if (prop.to<bool>()) {
    Py_RETURN_TRUE;
  } else {
    Py_RETURN_FALSE;
  }
} else {
  PyErr_SetString(PyExc_RuntimeError, "Unknown scalar type");
  return nullptr;
}
"""

MISC_GETTER_DEFS = {
    OptionalCType(BaseCType(intT)): (GETTER_DEFINITION_OPT, GETTER_BODY_INT64_T),
    BaseCType(doubleT): (GETTER_DEFINITION, GETTER_BODY_DOUBLE),
    OptionalCType(BaseCType(doubleT)): (GETTER_DEFINITION_OPT, GETTER_BODY_DOUBLE),
    BaseCType(boolT): (GETTER_DEFINITION, GETTER_BODY_BOOL),
    BaseCType(scalarT): (GETTER_DEFINITION, GETTER_BODY_SCALAR),
    OptionalCType(BaseCType(scalarT)): (GETTER_DEFINITION_OPT, GETTER_BODY_SCALAR),
}

# These functions have backwards which cannot be traced, and so must have
# their backward functions traced opaquely.
# VIEW_FUNCTIONS are not traceable because they use as_strided, which
# has an untraceable backwards, see
# https://github.com/pytorch/pytorch/issues/4250
# TODO: This is probably not exhaustive, but it's a start
UNTRACEABLE_FUNCTIONS = VIEW_FUNCTIONS

def gen_autograd_functions_lib(
    out: str,
    differentiability_infos: Sequence[DifferentiabilityInfo],
    template_path: str,
) -> None:
    """Functions.h and Functions.cpp body

    These contain the auto-generated subclasses of torch::autograd::Node
    for each every differentiable torch function.
    """

    # only create an autograd function if we are actually going to calculate a derivative
    infos = list(filter(lambda info: info.args_with_derivatives, differentiability_infos))
    declarations = list(map(lambda f: process_function(f, FUNCTION_DECLARATION), infos))
    definitions = list(map(lambda f: process_function(f, FUNCTION_DEFINITION), infos))

    file_basename = 'Functions'
    fm = FileManager(install_dir=out, template_dir=template_path, dry_run=False)
    for suffix in ['.h', '.cpp']:
        fname = file_basename + suffix
        fm.write_with_template(fname, fname, lambda: {
            'generated_comment': '@' + f'generated from {fm.template_dir}/' + fname,
            'autograd_function_declarations': declarations,
            'autograd_function_definitions': definitions,
        })

def gen_autograd_functions_python(
    out: str,
    differentiability_infos: Sequence[DifferentiabilityInfo],
    template_path: str,
) -> None:

    fm = FileManager(install_dir=out, template_dir=template_path, dry_run=False)
    num_shards = 5
    fm.write('python_functions.h', lambda: {
        'generated_comment': f'@generated from {fm.template_dir}/python_functions.h',
        'shard_forward_declare': [
            f"void initialize_autogenerated_functions_{i}();"
            for i in range(num_shards)
        ],
        'shard_call': [
            f"initialize_autogenerated_functions_{i}();"
            for i in range(num_shards)
        ]
    })

    infos = list(filter(lambda info: info.args_with_derivatives, differentiability_infos))
    fm.write_sharded(
        'python_functions.cpp',
        infos,
        key_fn=lambda info: info.name,
        base_env={
            'generated_comment': f'@generated from {fm.template_dir}/python_functions.cpp',
        },
        env_callable=lambda info: {
            'py_function_initializers': [process_function(info, PY_FUNCTION_DEFINITION)],
            'py_function_props_and_getters': [process_function(info, PY_FUNCTION_PROPS_AND_GETTERS)],
        },
        num_shards=num_shards,
        sharded_keys={'py_function_initializers', 'py_function_props_and_getters'}
    )

def process_function(info: DifferentiabilityInfo, template: CodeTemplate) -> str:
    saved_variables: List[str] = []
    release_variables: List[str] = []
    saved_list_sizes: List[str] = []
    unpack: List[str] = []
    asserts: List[str] = []
    compute_index_ranges: List[str] = []
    getter_definitions: List[str] = []
    py_getsetdef_structs: List[str] = []

    for arg in info.args_with_derivatives:
        if arg.type == 'at::TensorList' or arg.type == 'const c10::List<c10::optional<at::Tensor>> &':
            size = f'{arg.name}_size_'
            saved_list_sizes.append(f'size_t {arg.name}_size_;')
        else:
            size = '1'
        compute_index_ranges.append(f'auto {arg.name}_ix = gen.range({size});')

    def save_var(var: SavedAttribute, is_output: bool) -> None:
        name = var.nctype.name
        type = var.nctype.type
        should_append_getsetdef = True
        should_append_raw_getsetdef = False

        if type == BaseCType(tensorT) or type == OptionalCType(BaseCType(tensorT)) or \
                type == MutRefCType(OptionalCType(BaseCType(tensorT))) or \
                (type == BaseCType(scalarT) and is_output):
            saved_variables.append(f'SavedVariable {name}_;')
            release_variables.append(f'{name}_.reset_data();')
            ptr = 'shared_from_this()' if is_output else ''
            unpack.append(f'auto {name} = {name}_.unpack({ptr});')
            getter_definitions.append(GETTER_DEFINITION_SAVEDVAR.substitute(
                op=info.op, name=name, body=GETTER_BODY_SAVEDVAR))
            getter_definitions.append(GETTER_DEFINITION_RAW_SAVEDVAR.substitute(
                op=info.op, name=name, body=GETTER_BODY_RAW_SAVEDVAR))
            should_append_raw_getsetdef = True
        elif type == BaseCType(tensorListT):
            saved_variables.append(f'std::vector<SavedVariable> {name}_;')
            saved_variables.append(f'bool {name}_released_ = false;')
            # Just clear() is sufficient, we don't need to loop and clear each variable.
            # Because the SavedVariable owns a tensor and a grad_fn, removing the SavedVariable makes them go away as well.
            release_variables.append(f'{name}_.clear();')
            release_variables.append(f'{name}_released_ = true;')
            unpack.append(f'auto {name} = unpack_list({name}_);')
            asserts.append(f'TORCH_CHECK(!{name}_released_, ERR_BACKWARD_TWICE);')
            getter_definitions.append(GETTER_DEFINITION_VEC_SAVEDVAR.substitute(
                op=info.op, name=name, body=GETTER_BODY_VEC_SAVEDVAR))
            getter_definitions.append(GETTER_DEFINITION_RAW_VEC_SAVEDVAR.substitute(
                op=info.op, name=name, body=GETTER_BODY_RAW_VEC_SAVEDVAR))
            should_append_raw_getsetdef = True
        elif type == ListCType(OptionalCType(BaseCType(tensorT))):
            saved_variables.append(f'std::vector<SavedVariable> {name}_;')
            saved_variables.append(f'bool {name}_released_ = false;')
            # Just clear() is sufficient, we don't need to loop and clear each variable.
            # Because the SavedVariable owns a tensor and a grad_fn, removing the SavedVariable makes them go away as well.
            release_variables.append(f'{name}_.clear();')
            release_variables.append(f'{name}_released_ = true;')
            unpack.append(f'auto {name} = unpack_opt_list({name}_);')
            asserts.append(f'TORCH_CHECK(!{name}_released_, ERR_BACKWARD_TWICE);')
            getter_definitions.append(GETTER_DEFINITION_VEC_SAVEDVAR.substitute(
                op=info.op, name=name, body=GETTER_BODY_VEC_SAVEDVAR))
            getter_definitions.append(GETTER_DEFINITION_RAW_VEC_SAVEDVAR.substitute(
                op=info.op, name=name, body=GETTER_BODY_RAW_VEC_SAVEDVAR))
            should_append_raw_getsetdef = True
        elif type == BaseCType(intArrayRefT):
            saved_variables.append(f'std::vector<int64_t> {name};')
            getter_definitions.append(GETTER_DEFINITION.substitute(
                op=info.op, name=name, body=GETTER_BODY_ARRAYREF_LONG))
        elif type == OptionalCType(BaseCType(intArrayRefT)):
            saved_variables.append(f'c10::OptionalArray<int64_t> {name};')
            getter_definitions.append(GETTER_DEFINITION_OPT_ARRAYREF.substitute(
                op=info.op, name=name, body=GETTER_BODY_ARRAYREF_LONG))
        elif type == OptionalCType(ArrayRefCType(BaseCType(doubleT))):
            saved_variables.append(f'c10::OptionalArray<double> {name};')
            getter_definitions.append(GETTER_DEFINITION_OPT_ARRAYREF.substitute(
                op=info.op, name=name, body=GETTER_BODY_ARRAYREF_DOUBLE))
        elif type == BaseCType(intT):
            saved_variables.append(f'{type.cpp_type()} {name} = 0;')
            getter_definitions.append(GETTER_DEFINITION.substitute(
                op=info.op, name=name, body=GETTER_BODY_INT64_T))
        elif type == BaseCType(stringT):
            saved_variables.append(f'std::string {name};')
            getter_definitions.append(GETTER_DEFINITION.substitute(
                op=info.op, name=name, body=GETTER_BODY_STRING))
        elif type == OptionalCType(BaseCType(stringT)):
            saved_variables.append(f'c10::optional<std::string> {name};')
            getter_definitions.append(GETTER_DEFINITION_OPT.substitute(
                op=info.op, name=name, body=GETTER_BODY_STRING))
        else:
            saved_variables.append(f'{type.cpp_type()} {name};')

            if type in MISC_GETTER_DEFS:
                getter_def, body = MISC_GETTER_DEFS[type]
                getter_definitions.append(getter_def.substitute(op=info.op, name=name, body=body))
            else:
                # Types we don't expose python bindings to yet:
                #   TypeAndSize, at::ScalarType, TensorOptions, TensorGeometry,
                #   std::vector<std::vector<int64_t>>, std::vector<at::ScalarType>
                should_append_getsetdef = False

        if should_append_getsetdef:
            py_getsetdef_structs.append(PY_GETSETDEF_STRUCT.substitute(op=info.op, name=name))
        if should_append_raw_getsetdef:
            py_getsetdef_structs.append(PY_RAW_GETSETDEF_STRUCT.substitute(op=info.op, name=name))

    for var in info.all_saved_inputs:
        save_var(var, is_output=False)
    for var in info.all_saved_outputs:
        save_var(var, is_output=True)

    # lock the mutex when we release variables and in Node::apply to protect thread safety
    # see Note [Thread Safety on Autograd Node]
    if len(release_variables) > 0:
        thread_lock = 'std::lock_guard<std::mutex> lock(mutex_);'
    else:
        thread_lock = ''

    if uses_retain_variables(info):
        will_release_variables = WILL_RELEASE_VARIABLES.substitute()
    else:
        will_release_variables = ''

    body: List[str] = []

    if uses_single_grad(info):
<<<<<<< HEAD
        body.append('auto& grad = grads[0];')
    else:
        # Generate aliases for gradients named for returned values.
        body.extend(
            f'const auto& {name} = grads[{info.available_named_gradients.index(name)}];'
            for name in info.used_named_gradients)
=======
        body.append('const auto& grad = grads[0];')
>>>>>>> ce877266

    def emit_derivative(
        derivative: Derivative,
        args_with_derivatives: Sequence[Binding],
    ) -> Tuple[bool, str]:
        formula = derivative.formula
        var_names = derivative.var_names
        if len(var_names) == 1:
            checks_any_grad_defined = False
            if 'not_implemented' not in formula:
                matching_args = [
                    arg for arg in args_with_derivatives
                    if arg.name == var_names[0]]
                if len(matching_args) == 1:
                    # We can add undefined grad support if the input variable is a Tensor
                    arg = matching_args[0]
                    if isinstance(arg.argument, Argument) and str(arg.argument.type) in ('Tensor', 'Tensor?'):
                        formula = 'any_grad_defined ? (' + formula + ') : Tensor()'
                        checks_any_grad_defined = True
            return (checks_any_grad_defined,
                    DERIVATIVE_SINGLE.substitute(name=var_names[0], derivative=formula))
        else:
            if 'grad_input_mask' in formula:
                masks = [f'should_compute_output({{ {n}_ix }}),' for n in var_names]
                grad_input_mask = GRAD_INPUT_MASK.substitute(masks=masks, n=len(var_names))
            else:
                grad_input_mask = ''
            idx_ranges = ', '.join(f'{n}_ix' for n in var_names)
            copy_ranges: List[str] = []
            for i, n in enumerate(var_names):
                copy_ranges.append(DERIVATIVE_MULTI_COPY_RANGE.substitute(name=n, i=i))
            return False, DERIVATIVE_MULTI.substitute(
                idx_ranges=idx_ranges, copy_ranges=copy_ranges,
                derivative=formula,
                grad_input_mask=grad_input_mask)

    body.extend(unpack)
    need_any_grad_defined_var = False
    for derivative in info.derivatives:
        checks_any_grad_defined, derivative_text = emit_derivative(derivative, info.args_with_derivatives)
        body.append(derivative_text)
        need_any_grad_defined_var |= checks_any_grad_defined
    # Since single-output derivative formulas need to check if grads are
    # defined, only perform the check once, before all the formulas
    if need_any_grad_defined_var:
        body.insert(-len(info.derivatives),
                    'bool any_grad_defined = any_variable_defined(grads);')

    if info.name in UNTRACEABLE_FUNCTIONS:
        superclass = 'Node'
    else:
        superclass = 'TraceableFunction'

    all_getsetdef_structs = ",\n".join(py_getsetdef_structs) + "," if len(py_getsetdef_structs) != 0 else ""
    all_getter_definitions = "\n".join(getter_definitions)

    return template.substitute(
        op=info.op,
        compute_index_ranges=compute_index_ranges,
        saved_variables=saved_variables,
        release_variables=release_variables,
        saved_list_sizes=saved_list_sizes,
        asserts=asserts,
        thread_lock=thread_lock,
        will_release_variables=will_release_variables,
        body=body,
        superclass=superclass,
        all_getter_definitions=all_getter_definitions,
        all_getsetdef_structs=all_getsetdef_structs
    )<|MERGE_RESOLUTION|>--- conflicted
+++ resolved
@@ -479,16 +479,12 @@
     body: List[str] = []
 
     if uses_single_grad(info):
-<<<<<<< HEAD
-        body.append('auto& grad = grads[0];')
+        body.append('const auto& grad = grads[0];')
     else:
         # Generate aliases for gradients named for returned values.
         body.extend(
             f'const auto& {name} = grads[{info.available_named_gradients.index(name)}];'
             for name in info.used_named_gradients)
-=======
-        body.append('const auto& grad = grads[0];')
->>>>>>> ce877266
 
     def emit_derivative(
         derivative: Derivative,
