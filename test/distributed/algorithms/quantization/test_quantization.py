import torch
import os
import torch.cuda
import sys
import torch.distributed as dist
import torch.distributed.algorithms.quantization.quantization as quant
from torch.distributed.algorithms.quantization.quantization import DQuantType
from torch.testing._internal.common_distributed import (
    MultiProcessTestCase,
    requires_gloo,
    skip_if_rocm,
    skip_if_lt_x_gpu,
    requires_nccl,
)
from torch.testing._internal.distributed.distributed_test import (
    apply_hack_for_nccl
)
from torch.testing._internal.common_utils import sandcastle_skip_if, run_tests, TEST_WITH_DEV_DBG_ASAN, NO_MULTIPROCESSING_SPAWN

torch.backends.cuda.matmul.allow_tf32 = False

if not dist.is_available():
    print("Distributed not available, skipping tests", file=sys.stderr)
    sys.exit(0)

def _build_tensor(size, value=None, dtype=torch.float, device_id=None):
    if value is None:
        value = size
    if device_id is None:
        return torch.empty(size, dtype=dtype).fill_(value)
    else:
<<<<<<< HEAD
        return torch.empty(size, dtype=dtype).fill_(value).cuda(device_id)

class DistQuantizationTests(TestDistBackend, DistributedTest._DistTestBase):
    def setUp(self):
        super().setUp()
        self._fork_processes()

    @requires_gloo()
    @sandcastle_skip_if(BACKEND != "gloo", "Only gloo backend supports all_gather_fp16")
    def test_all_gather_fp16(self):
        group, group_id, rank = self._init_global_test()
        self._test_all_gather(group, group_id, rank, dtype=torch.float32, qtype=DQuantType.FP16)

    @requires_gloo()
    @sandcastle_skip_if(BACKEND != "gloo", "Only gloo backend supports all_gather_bfp16")
    def test_all_gather_bfp16(self):
        group, group_id, rank = self._init_global_test()
        self._test_all_gather(group, group_id, rank, dtype=torch.float32, qtype=DQuantType.BFP16)

    @requires_nccl()
    @sandcastle_skip_if(BACKEND != "nccl", "Only nccl backend supports all_to_all_fp16")
    @skip_if_lt_x_gpu(int(os.environ["WORLD_SIZE"]))
    @skip_if_rocm
    def test_all_to_all_fp16(self):
        group, group_id, rank = self._init_global_test()
        rank_to_GPU = self._init_multigpu_helper()
        self._test_all_to_all(
            group,
            group_id,
            rank,
            cuda=True,
            rank_to_GPU=rank_to_GPU,
            dtype=torch.float32,
            qtype=DQuantType.FP16)

    @requires_nccl()
    @sandcastle_skip_if(BACKEND != "nccl", "Only nccl backend supports all_to_all_bfp16")
    @skip_if_lt_x_gpu(int(os.environ["WORLD_SIZE"]))
    @skip_if_rocm
    def test_all_to_all_bfp16(self):
        group, group_id, rank = self._init_global_test()
        rank_to_GPU = self._init_multigpu_helper()
        self._test_all_to_all(
            group,
            group_id,
            rank,
            cuda=True,
            rank_to_GPU=rank_to_GPU,
            dtype=torch.float32,
            qtype=DQuantType.BFP16)

    def _test_all_gather(
            self, group, group_id, rank, cuda=False, rank_to_GPU=None, dtype=torch.float, qtype=DQuantType.FP16):
        for dest in group:
            tensor = _build_tensor([dest + 1, dest + 1, dest + 1], rank, dtype=dtype)
            tensors = [_build_tensor([dest + 1, dest + 1, dest + 1], -1, dtype=dtype) for i in group]
            expected_tensors = [_build_tensor([dest + 1, dest + 1, dest + 1], i, dtype=dtype) for i in group]
            if (qtype == DQuantType.BFP16):
                tensor = _build_tensor([dest + 1, dest + 1], rank, dtype=dtype)
                tensors = [_build_tensor([dest + 1, dest + 1], -1, dtype=dtype) for i in group]
                expected_tensors = [
                    _build_tensor([dest + 1, dest + 1], i, dtype=dtype) for i in group
                ]
            if cuda:
                tensor = tensor.cuda(rank_to_GPU[rank][0])
                tensors = [t.cuda(rank_to_GPU[rank][0]) for t in tensors]
            if tensors[0].dtype == torch.complex64:
                tensor_shapes = [torch.view_as_real(tensors[0]).shape]
            else:
                tensor_shapes = [tensors[0].shape]
            allgather = quant.auto_quantize(dist.all_gather, qtype, quant_loss=None)
            allgather(tensors, tensor, group=group_id, async_op=False)

            for t1, t2 in zip(tensors, expected_tensors):
                self.assertEqual(t1, t2)

        self._barrier()

    def _test_all_to_all(
        self,
        group,
        group_id,
        rank,
        cuda=False,
        rank_to_GPU=None,
        dtype=torch.float,
        qtype=DQuantType.FP16
    ):
        if group_id is not None:
            size = len(group)
            in_splits = [i + 1 for i in group]
            in_tensors = [
                torch.ones([in_splits[i], size], dtype=dtype) * rank
                for i, _ in enumerate(group)
            ]
            out_tensors = [
                torch.ones([(rank + 1), size], dtype=dtype) for _ in group
            ]
            expected_tensors = [
                torch.ones([rank + 1, size], dtype=dtype) * i for i in group
            ]
            if cuda:
                in_tensors = [t.cuda(rank_to_GPU[rank][0]) for t in in_tensors]
=======
        return torch.empty(size, size, size, dtype=dtype).fill_(value).cuda(device_id)
if TEST_WITH_DEV_DBG_ASAN:
    print("Skip dev-asan as torch + multiprocessing spawn have known issues", file=sys.stderr)
    sys.exit(0)

if NO_MULTIPROCESSING_SPAWN:
    print("Spawn not available, skipping tests.", file=sys.stderr)
    sys.exit(0)

BACKEND = os.environ["BACKEND"]

if BACKEND == "gloo" or BACKEND == "nccl":
    class DistQuantizationTests(MultiProcessTestCase):

        def setUp(self):
            super(DistQuantizationTests, self).setUp()
            self._spawn_processes()
            torch.backends.cudnn.flags(allow_tf32=False).__enter__()

        def tearDown(self):
            super(DistQuantizationTests, self).tearDown()
            try:
                os.remove(self.file_name)
            except OSError:
                pass

        @property
        def op_timeout_sec(self):
            return 1

        @property
        def world_size(self):
            return 2

        def _init_multigpu_helper(self):
            """Multigpu tests are designed to simulate the multi nodes with multi
            GPUs on each node. Nccl backend requires equal #GPUs in each process.
            On a single node, all visible GPUs are evenly
            divided to subsets, each process only uses a subset.
            """
            nGPUs = torch.cuda.device_count()
            world_size = dist.get_world_size()
            visible_devices = range(nGPUs)

            if BACKEND == "nccl":
                apply_hack_for_nccl()

            # If rank is lesser than or equal to number of available GPU's
            # then each rank can be mapped to corresponding GPU.
            nGPUs_per_process = 1
            if world_size > nGPUs:
                nGPUs_per_process = nGPUs // world_size
            rank_to_GPU = {
                i: list(
                    visible_devices[i * nGPUs_per_process : (i + 1) * nGPUs_per_process]
                )
                for i in range(world_size)
            }
            return rank_to_GPU

        @requires_gloo()
        @sandcastle_skip_if(BACKEND != "gloo", "Only gloo backend supports all_gather_fp16")
        def test_all_gather_fp16(self):
            store = dist.FileStore(self.file_name, int(self.world_size))
            dist.init_process_group(store=store, rank=self.rank, world_size=self.world_size, backend='gloo')
            device = torch.device(f"cuda:{self.rank}")
            group = list(range(0, self.world_size))
            group_id = dist.group.WORLD
            self._test_all_gather(group, group_id, self.rank, dtype=torch.float32, qtype=DQuantType.FP16)

        @requires_nccl()
        @sandcastle_skip_if(BACKEND != "nccl", "Only nccl backend supports all_to_all_fp16")
        @skip_if_lt_x_gpu(int(os.environ["WORLD_SIZE"]))
        def test_all_to_all_fp16(self):
            store = dist.FileStore(self.file_name, int(self.world_size))
            dist.init_process_group(store=store, rank=self.rank, world_size=self.world_size, backend='nccl')
            device = torch.device(f"cuda:{self.rank}")
            group = list(range(0, self.world_size))
            group_id = dist.new_group(range(self.world_size))
            rank_to_GPU = self._init_multigpu_helper()
            self._test_all_to_all(
                group,
                group_id,
                self.rank,
                cuda=True,
                rank_to_GPU=rank_to_GPU,
                dtype=torch.float32,
                qtype=DQuantType.FP16)

        def _test_all_gather(
                self, group, group_id, rank, cuda=False, rank_to_GPU=None, dtype=torch.float, qtype=None):
            for dest in group:
                tensor = _build_tensor(dest + 1, rank, dtype=dtype)
                tensors = [_build_tensor(dest + 1, -1, dtype=dtype) for i in group]
                expected_tensors = [_build_tensor(dest + 1, i, dtype=dtype) for i in group]
                if (qtype is not None):
                    allgather = quant.auto_quantize(dist.all_gather, qtype, quant_loss=None)
                else:
                    allgather = dist.all_gather
                if cuda:
                    tensor = tensor.cuda(rank_to_GPU[rank][0])
                    tensors = [t.cuda(rank_to_GPU[rank][0]) for t in tensors]
                if tensors[0].dtype == torch.complex64:
                    tensor_shapes = [torch.view_as_real(tensors[0]).shape]
                else:
                    tensor_shapes = [tensors[0].shape]
                allgather(tensors, tensor, group=group_id, async_op=False)

                for t1, t2 in zip(tensors, expected_tensors):
                    self.assertEqual(t1, t2)

        def _test_all_to_all(
            self,
            group,
            group_id,
            rank,
            cuda=False,
            rank_to_GPU=None,
            dtype=torch.float,
            qtype=None
        ):
            if group_id is not None:
                size = len(group)
                in_splits = [i + 1 for i in group]
                in_tensors = [
                    torch.ones([in_splits[i], size], dtype=dtype) * rank
                    for i, _ in enumerate(group)
                ]
                out_tensors = [
                    torch.ones([(rank + 1), size], dtype=dtype) for _ in group
                ]
>>>>>>> e240d884
                expected_tensors = [
                    torch.ones([rank + 1, size], dtype=dtype) * i for i in group
                ]
<<<<<<< HEAD
                out_tensors = [t.cuda(rank_to_GPU[rank][0]) for t in out_tensors]
            quantize_alltoall = quant.auto_quantize(dist.all_to_all, qtype, quant_loss=None)
            quantize_alltoall(out_tensors, in_tensors, group=group_id)
            for t1, t2 in zip(out_tensors, expected_tensors):
                self.assertEqual(t1, t2)
        self._barrier()
=======
                if cuda:
                    in_tensors = [t.cuda(rank_to_GPU[rank][0]) for t in in_tensors]
                    expected_tensors = [
                        t.cuda(rank_to_GPU[rank][0]) for t in expected_tensors
                    ]
                    out_tensors = [t.cuda(rank_to_GPU[rank][0]) for t in out_tensors]
                if(qtype is not None):
                    quantize_alltoall = quant.auto_quantize(dist.all_to_all, qtype, quant_loss=None)
                    quantize_alltoall(out_tensors, in_tensors, group=group_id)
                else:
                    dist.all_to_all(out_tensors, in_tensors, group=group_id)
                for t1, t2 in zip(out_tensors, expected_tensors):
                    self.assertEqual(t1, t2)

if __name__ == "__main__":
    run_tests()
>>>>>>> e240d884
<|MERGE_RESOLUTION|>--- conflicted
+++ resolved
@@ -29,111 +29,6 @@
     if device_id is None:
         return torch.empty(size, dtype=dtype).fill_(value)
     else:
-<<<<<<< HEAD
-        return torch.empty(size, dtype=dtype).fill_(value).cuda(device_id)
-
-class DistQuantizationTests(TestDistBackend, DistributedTest._DistTestBase):
-    def setUp(self):
-        super().setUp()
-        self._fork_processes()
-
-    @requires_gloo()
-    @sandcastle_skip_if(BACKEND != "gloo", "Only gloo backend supports all_gather_fp16")
-    def test_all_gather_fp16(self):
-        group, group_id, rank = self._init_global_test()
-        self._test_all_gather(group, group_id, rank, dtype=torch.float32, qtype=DQuantType.FP16)
-
-    @requires_gloo()
-    @sandcastle_skip_if(BACKEND != "gloo", "Only gloo backend supports all_gather_bfp16")
-    def test_all_gather_bfp16(self):
-        group, group_id, rank = self._init_global_test()
-        self._test_all_gather(group, group_id, rank, dtype=torch.float32, qtype=DQuantType.BFP16)
-
-    @requires_nccl()
-    @sandcastle_skip_if(BACKEND != "nccl", "Only nccl backend supports all_to_all_fp16")
-    @skip_if_lt_x_gpu(int(os.environ["WORLD_SIZE"]))
-    @skip_if_rocm
-    def test_all_to_all_fp16(self):
-        group, group_id, rank = self._init_global_test()
-        rank_to_GPU = self._init_multigpu_helper()
-        self._test_all_to_all(
-            group,
-            group_id,
-            rank,
-            cuda=True,
-            rank_to_GPU=rank_to_GPU,
-            dtype=torch.float32,
-            qtype=DQuantType.FP16)
-
-    @requires_nccl()
-    @sandcastle_skip_if(BACKEND != "nccl", "Only nccl backend supports all_to_all_bfp16")
-    @skip_if_lt_x_gpu(int(os.environ["WORLD_SIZE"]))
-    @skip_if_rocm
-    def test_all_to_all_bfp16(self):
-        group, group_id, rank = self._init_global_test()
-        rank_to_GPU = self._init_multigpu_helper()
-        self._test_all_to_all(
-            group,
-            group_id,
-            rank,
-            cuda=True,
-            rank_to_GPU=rank_to_GPU,
-            dtype=torch.float32,
-            qtype=DQuantType.BFP16)
-
-    def _test_all_gather(
-            self, group, group_id, rank, cuda=False, rank_to_GPU=None, dtype=torch.float, qtype=DQuantType.FP16):
-        for dest in group:
-            tensor = _build_tensor([dest + 1, dest + 1, dest + 1], rank, dtype=dtype)
-            tensors = [_build_tensor([dest + 1, dest + 1, dest + 1], -1, dtype=dtype) for i in group]
-            expected_tensors = [_build_tensor([dest + 1, dest + 1, dest + 1], i, dtype=dtype) for i in group]
-            if (qtype == DQuantType.BFP16):
-                tensor = _build_tensor([dest + 1, dest + 1], rank, dtype=dtype)
-                tensors = [_build_tensor([dest + 1, dest + 1], -1, dtype=dtype) for i in group]
-                expected_tensors = [
-                    _build_tensor([dest + 1, dest + 1], i, dtype=dtype) for i in group
-                ]
-            if cuda:
-                tensor = tensor.cuda(rank_to_GPU[rank][0])
-                tensors = [t.cuda(rank_to_GPU[rank][0]) for t in tensors]
-            if tensors[0].dtype == torch.complex64:
-                tensor_shapes = [torch.view_as_real(tensors[0]).shape]
-            else:
-                tensor_shapes = [tensors[0].shape]
-            allgather = quant.auto_quantize(dist.all_gather, qtype, quant_loss=None)
-            allgather(tensors, tensor, group=group_id, async_op=False)
-
-            for t1, t2 in zip(tensors, expected_tensors):
-                self.assertEqual(t1, t2)
-
-        self._barrier()
-
-    def _test_all_to_all(
-        self,
-        group,
-        group_id,
-        rank,
-        cuda=False,
-        rank_to_GPU=None,
-        dtype=torch.float,
-        qtype=DQuantType.FP16
-    ):
-        if group_id is not None:
-            size = len(group)
-            in_splits = [i + 1 for i in group]
-            in_tensors = [
-                torch.ones([in_splits[i], size], dtype=dtype) * rank
-                for i, _ in enumerate(group)
-            ]
-            out_tensors = [
-                torch.ones([(rank + 1), size], dtype=dtype) for _ in group
-            ]
-            expected_tensors = [
-                torch.ones([rank + 1, size], dtype=dtype) * i for i in group
-            ]
-            if cuda:
-                in_tensors = [t.cuda(rank_to_GPU[rank][0]) for t in in_tensors]
-=======
         return torch.empty(size, size, size, dtype=dtype).fill_(value).cuda(device_id)
 if TEST_WITH_DEV_DBG_ASAN:
     print("Skip dev-asan as torch + multiprocessing spawn have known issues", file=sys.stderr)
@@ -204,9 +99,20 @@
             group_id = dist.group.WORLD
             self._test_all_gather(group, group_id, self.rank, dtype=torch.float32, qtype=DQuantType.FP16)
 
+        @requires_gloo()
+        @sandcastle_skip_if(BACKEND != "gloo", "Only gloo backend supports all_gather_fp16")
+        def test_all_gather_bfp16(self):
+            store = dist.FileStore(self.file_name, int(self.world_size))
+            dist.init_process_group(store=store, rank=self.rank, world_size=self.world_size, backend='gloo')
+            device = torch.device(f"cuda:{self.rank}")
+            group = list(range(0, self.world_size))
+            group_id = dist.group.WORLD
+            self._test_all_gather(group, group_id, self.rank, dtype=torch.float32, qtype=DQuantType.BFP16)
+
         @requires_nccl()
         @sandcastle_skip_if(BACKEND != "nccl", "Only nccl backend supports all_to_all_fp16")
         @skip_if_lt_x_gpu(int(os.environ["WORLD_SIZE"]))
+        @skip_if_rocm
         def test_all_to_all_fp16(self):
             store = dist.FileStore(self.file_name, int(self.world_size))
             dist.init_process_group(store=store, rank=self.rank, world_size=self.world_size, backend='nccl')
@@ -223,16 +129,38 @@
                 dtype=torch.float32,
                 qtype=DQuantType.FP16)
 
+        @requires_nccl()
+        @sandcastle_skip_if(BACKEND != "nccl", "Only nccl backend supports all_to_all_fp16")
+        @skip_if_lt_x_gpu(int(os.environ["WORLD_SIZE"]))
+        @skip_if_rocm
+        def test_all_to_all_bfp16(self):
+            store = dist.FileStore(self.file_name, int(self.world_size))
+            dist.init_process_group(store=store, rank=self.rank, world_size=self.world_size, backend='nccl')
+            device = torch.device(f"cuda:{self.rank}")
+            group = list(range(0, self.world_size))
+            group_id = dist.new_group(range(self.world_size))
+            rank_to_GPU = self._init_multigpu_helper()
+            self._test_all_to_all(
+                group,
+                group_id,
+                self.rank,
+                cuda=True,
+                rank_to_GPU=rank_to_GPU,
+                dtype=torch.float32,
+                qtype=DQuantType.BFP16)
+
         def _test_all_gather(
                 self, group, group_id, rank, cuda=False, rank_to_GPU=None, dtype=torch.float, qtype=None):
             for dest in group:
-                tensor = _build_tensor(dest + 1, rank, dtype=dtype)
-                tensors = [_build_tensor(dest + 1, -1, dtype=dtype) for i in group]
-                expected_tensors = [_build_tensor(dest + 1, i, dtype=dtype) for i in group]
-                if (qtype is not None):
-                    allgather = quant.auto_quantize(dist.all_gather, qtype, quant_loss=None)
-                else:
-                    allgather = dist.all_gather
+                tensor = _build_tensor([dest + 1, dest + 1, dest + 1], rank, dtype=dtype)
+                tensors = [_build_tensor([dest + 1, dest + 1, dest + 1], -1, dtype=dtype) for i in group]
+                expected_tensors = [_build_tensor([dest + 1, dest + 1, dest + 1], i, dtype=dtype) for i in group]
+                if (qtype == DQuantType.BFP16):
+                    tensor = _build_tensor([dest + 1, dest + 1], rank, dtype=dtype)
+                    tensors = [_build_tensor([dest + 1, dest + 1], -1, dtype=dtype) for i in group]
+                    expected_tensors = [
+                        _build_tensor([dest + 1, dest + 1], i, dtype=dtype) for i in group
+                    ]
                 if cuda:
                     tensor = tensor.cuda(rank_to_GPU[rank][0])
                     tensors = [t.cuda(rank_to_GPU[rank][0]) for t in tensors]
@@ -240,6 +168,7 @@
                     tensor_shapes = [torch.view_as_real(tensors[0]).shape]
                 else:
                     tensor_shapes = [tensors[0].shape]
+                allgather = quant.auto_quantize(dist.all_gather, qtype, quant_loss=None)
                 allgather(tensors, tensor, group=group_id, async_op=False)
 
                 for t1, t2 in zip(tensors, expected_tensors):
@@ -265,32 +194,19 @@
                 out_tensors = [
                     torch.ones([(rank + 1), size], dtype=dtype) for _ in group
                 ]
->>>>>>> e240d884
                 expected_tensors = [
                     torch.ones([rank + 1, size], dtype=dtype) * i for i in group
                 ]
-<<<<<<< HEAD
-                out_tensors = [t.cuda(rank_to_GPU[rank][0]) for t in out_tensors]
-            quantize_alltoall = quant.auto_quantize(dist.all_to_all, qtype, quant_loss=None)
-            quantize_alltoall(out_tensors, in_tensors, group=group_id)
-            for t1, t2 in zip(out_tensors, expected_tensors):
-                self.assertEqual(t1, t2)
-        self._barrier()
-=======
                 if cuda:
                     in_tensors = [t.cuda(rank_to_GPU[rank][0]) for t in in_tensors]
                     expected_tensors = [
                         t.cuda(rank_to_GPU[rank][0]) for t in expected_tensors
                     ]
                     out_tensors = [t.cuda(rank_to_GPU[rank][0]) for t in out_tensors]
-                if(qtype is not None):
-                    quantize_alltoall = quant.auto_quantize(dist.all_to_all, qtype, quant_loss=None)
-                    quantize_alltoall(out_tensors, in_tensors, group=group_id)
-                else:
-                    dist.all_to_all(out_tensors, in_tensors, group=group_id)
+                quantize_alltoall = quant.auto_quantize(dist.all_to_all, qtype, quant_loss=None)
+                quantize_alltoall(out_tensors, in_tensors, group=group_id)
                 for t1, t2 in zip(out_tensors, expected_tensors):
                     self.assertEqual(t1, t2)
 
 if __name__ == "__main__":
-    run_tests()
->>>>>>> e240d884
+    run_tests()