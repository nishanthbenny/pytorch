--- conflicted
+++ resolved
@@ -126,16 +126,9 @@
 class TestCreateTensorFromParams(TestCase):
     @sandcastle_skip_if(torch.cuda.device_count() < 1, 'CUDA GPU is needed')
     def test_empty(self):
-<<<<<<< HEAD
         expected_dtype = torch.double
-        tensor_init_params = TensorInitParams(
-            create_op=CreateOp.EMPTY,
-            fill_value=None,
+        tensor_properties = TensorProperties(
             dtype=expected_dtype,
-=======
-        tensor_properties = TensorProperties(
-            dtype=torch.double,
->>>>>>> 7941cdbc
             layout=torch.strided,
             requires_grad=False,
             pin_memory=False,
@@ -152,16 +145,9 @@
 
     @sandcastle_skip_if(torch.cuda.device_count() < 1, 'CUDA GPU is needed')
     def test_ones(self):
-<<<<<<< HEAD
         expected_dtype = torch.double
-        tensor_init_params = TensorInitParams(
-            create_op=CreateOp.ONES,
-            fill_value=None,
+        tensor_properties = TensorProperties(
             dtype=expected_dtype,
-=======
-        tensor_properties = TensorProperties(
-            dtype=torch.double,
->>>>>>> 7941cdbc
             layout=torch.strided,
             requires_grad=False,
             pin_memory=False,
@@ -178,14 +164,14 @@
     @sandcastle_skip_if(torch.cuda.device_count() < 1, 'CUDA GPU is needed')
     def test_zeros(self):
         expected_dtype = torch.int32
-        tensor_init_params = TensorInitParams(
-            create_op=CreateOp.ZEROS,
-            fill_value=None,
+        tensor_properties = TensorProperties(
             dtype=expected_dtype,
             layout=torch.strided,
             requires_grad=False,
             pin_memory=False,
-            memory_format=torch.contiguous_format, )
+            memory_format=torch.contiguous_format,
+        )
+        tensor_init_params = TensorInitParams(create_op=CreateOp.ZEROS, tensor_properties=tensor_properties, )
         local_device = torch.device('cuda:0')
         h, w = 5, 10
         local_tensor = _create_tensor_from_params(
@@ -196,14 +182,14 @@
     @sandcastle_skip_if(torch.cuda.device_count() < 1, 'CUDA GPU is needed')
     def test_rand(self):
         expected_dtype = torch.double
-        tensor_init_params = TensorInitParams(
-            create_op=CreateOp.RAND,
-            fill_value=None,
+        tensor_properties = TensorProperties(
             dtype=expected_dtype,
             layout=torch.strided,
             requires_grad=False,
             pin_memory=False,
-            memory_format=torch.contiguous_format, )
+            memory_format=torch.contiguous_format,
+        )
+        tensor_init_params = TensorInitParams(create_op=CreateOp.RAND, tensor_properties=tensor_properties, )
         local_device = torch.device('cuda:0')
         h, w = 5, 10
         seed = 13
@@ -217,21 +203,27 @@
 
     @sandcastle_skip_if(torch.cuda.device_count() < 1, 'CUDA GPU is needed')
     def test_full(self):
-        fill_value = 23
-        expected_dtype = torch.int32
+        fill_value = 23.5
+        tensor_properties = TensorProperties(
+            # tensor's dtype can be inferred from fill_value
+            dtype=None,
+            layout=torch.strided,
+            requires_grad=False,
+            pin_memory=False,
+            memory_format=torch.contiguous_format,
+        )
         tensor_init_params = TensorInitParams(
             create_op=CreateOp.FULL,
             fill_value=fill_value,
-            dtype=expected_dtype,
-            layout=torch.strided,
-            requires_grad=False,
-            pin_memory=False,
-            memory_format=torch.contiguous_format, )
+            tensor_properties=tensor_properties, )
         local_device = torch.device('cuda:0')
         h, w = 5, 10
         local_tensor = _create_tensor_from_params(
             h, w, local_device=local_device, tensor_init_params=tensor_init_params)
-        expected_tensor = torch.full((h, w), fill_value=fill_value, device=local_device, dtype=expected_dtype)
+
+        print(f"=== bowangbj === \n local_tensor: {local_tensor}")
+
+        expected_tensor = torch.full((h, w), fill_value=fill_value, device=local_device)
         self.assertEqual(expected_tensor, local_tensor)
 
 class TestShardedTensorChunked(ShardedTensorTestBase, MultiProcessTestCase):
