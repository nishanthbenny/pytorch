#include <test/cpp/jit/test_base.h>
#include <torch/csrc/jit/script/module.h>
#include <torch/csrc/autograd/generated/variable_factories.h>
#include <torch/csrc/jit/mobile/import.h>
#include <torch/csrc/jit/mobile/module.h>
#include <torch/csrc/jit/import.h>

// Tests go in torch::jit
namespace torch {
namespace jit {

void testLiteInterpreterUpsampleNearest2d() {
  script::Module m("m");
  m.define(R"(
    def forward(self, input: Tensor, scale:float):
      return torch.upsample_nearest2d(input, [1, 1], float(scale), float(scale))
  )");

  std::vector<IValue> inputs;
  inputs.emplace_back(torch::rand({1, 3, 128, 128}));
  inputs.emplace_back(at::Scalar(2.0));
  auto ref = m.forward(inputs);

  std::stringstream ss;
  m._save_for_mobile(ss);
  mobile::Module bc = _load_for_mobile(ss);
  IValue res;
  res = bc.forward(inputs);

  auto resd = res.toTensor();
  auto refd = ref.toTensor();
  ASSERT_TRUE(resd.equal(refd));
}

void testLiteInterpreterAdd() {
  script::Module m("m");
  m.register_parameter("foo", torch::ones({}), false);
  // TODO: support default param val, which was pushed in
  // function schema's checkAndNormalizeInputs()
//  m.define(R"(
//    def add_it(self, x, b : int = 4):
//      return self.foo + x + b
//  )");
  m.define(R"(
    def add_it(self, x):
      b = 4
      return self.foo + x + b
  )");

  std::vector<IValue> inputs;
  auto minput = 5 * torch::ones({});
  inputs.emplace_back(minput);
  auto ref = m.run_method("add_it", minput);

  std::stringstream ss;
  m._save_for_mobile(ss);
  mobile::Module bc = _load_for_mobile(ss);
  IValue res;
  for (int i = 0; i < 3; ++i) {
    auto bcinputs = inputs;
    res = bc.run_method("add_it", bcinputs);
  }

  auto resd = res.toTensor().item<float>();
  auto refd = ref.toTensor().item<float>();
  AT_ASSERT(resd == refd);
}

void testLiteInterpreterConv() {
  auto s = std::getenv("PYTORCH_TEST_WITH_TSAN");
  if (s && strcmp(s, "1") == 0)
    return;

  std::vector<torch::jit::IValue> inputs;

  script::Module m("m");
  m.register_parameter("weight", torch::ones({20, 1, 5, 5}), false);
  m.register_parameter("bias", torch::ones({20}), false);
  m.define(R"(
    def forward(self, input):
      return torch._convolution(input, self.weight, self.bias, [1, 1], [0, 0], [1, 1], False, [0, 0], 1, False, False, True)
  )");

  inputs.push_back(torch::ones({1, 1, 28, 28}));

  auto outputref = m.forward(inputs).toTensor();

  std::stringstream ss;
  m._save_for_mobile(ss);
  mobile::Module bc = _load_for_mobile(ss);
  IValue res;
  for (int i = 0; i < 3; ++i) {
    res = bc.run_method("forward", inputs);
  }
  auto output = res.toTensor();
  AT_ASSERT(outputref.dim() == output.dim());
  AT_ASSERT(outputref[0][0][0][0].item<int>() == output[0][0][0][0].item<int>());
}

void testLiteInterpreterInline() {
  script::Module m("m");
  m.define(R"JIT(
  def foo1(self, x):
      return x + 1

  def foo2(self, x):
      return self.foo1(x) + 2

  def foo3(self, x):
      return self.foo2(x) + 3
  )JIT");
  std::stringstream ss;
  m._save_for_mobile(ss);
  mobile::Module bc = _load_for_mobile(ss);
  std::vector<torch::jit::IValue> inputs({torch::ones({})});
  auto output = bc.run_method("foo3", inputs);
  AT_ASSERT(output.toTensor().item<float>() == 7.0);
}

void testLiteInterpreterTuple() {
  script::Module m("m");
  m.define(R"JIT(
  def foo(self, x):
      return (1, 2, x + 3)

  def forward(self, x):
      tuple = self.foo(x)
      return tuple
  )JIT");
  std::stringstream ss;
  m._save_for_mobile(ss);
  mobile::Module bc = _load_for_mobile(ss);
  std::vector<torch::jit::IValue> inputs({torch::ones({})});
  auto output = bc.run_method("forward", inputs);
  AT_ASSERT(output.toTuple()->elements()[1].toInt() == 2);
}

void testLiteInterpreterPrimOverload() {
  script::Module m("m");
  m.define(R"JIT(
  def forward(self, x):
      result = [1, 2]
      result.append(3)
      return result
  )JIT");
  std::stringstream ss;
  m._save_for_mobile(ss);
  mobile::Module bc = _load_for_mobile(ss);
  std::vector<torch::jit::IValue> inputs({torch::ones({})});
  auto output = bc.run_method("forward", inputs);
  AT_ASSERT(output.toIntList()[2] == 3);
}

void testLiteInterpreterPrim() {
  script::Module m("m");
  m.define(R"JIT(
        def forward(self, x):
            return int(x)
  )JIT");

  std::vector<IValue> inputs;
  auto minput = 3.5 * torch::ones({});
  inputs.emplace_back(minput);
  auto ref = m.run_method("forward", minput);

  std::stringstream ss;
  m._save_for_mobile(ss);
  mobile::Module bc = _load_for_mobile(ss);
  IValue res;
  for (int i = 0; i < 3; ++i) {
    auto bcinputs = inputs;
    res = bc.run_method("forward", bcinputs);
  }

  auto resi = res.toInt();
  auto refi = ref.toInt();
  AT_ASSERT(resi == refi);
}

void testLiteInterpreterLoadOrigJit() {
  script::Module m("m");
  m.register_parameter("foo", torch::ones({}), false);
  m.define(R"(
    def forward(self, x):
      b = 4
      return self.foo + x + b
  )");
  std::stringstream ss;
  m.save(ss);
  ASSERT_THROWS_WITH(_load_for_mobile(ss), "file not found");
}

void testLiteInterpreterQuant() {

  auto m = torch::jit::load("/Users/myuan/data/lstm/linear.pt");

  std::vector<IValue> inputs;
  auto minput = torch::ones({1, 2});
  inputs.emplace_back(minput);
  auto ref = m.run_method("forward", minput);

  std::stringstream ss;
  m._save_for_mobile(ss);
  mobile::Module bc = _load_for_mobile(ss);
  IValue res;
  for (int i = 0; i < 1; ++i) {
    auto bcinputs = inputs;
    res = bc.run_method("forward", bcinputs);
  }

<<<<<<< HEAD
  AT_ASSERT(ref.toTensor().item().toFloat() == res.toTensor().item().toFloat());
}} // namespace torch
} // namespace jit
=======
//  auto resi = res.toInt();
//  auto refi = ref.toInt();
//  AT_ASSERT(resi == refi);
}
} // namespace torch
} // namespace jit
} // namespace torch
>>>>>>> 784b8daf
<|MERGE_RESOLUTION|>--- conflicted
+++ resolved
@@ -208,16 +208,8 @@
     res = bc.run_method("forward", bcinputs);
   }
 
-<<<<<<< HEAD
   AT_ASSERT(ref.toTensor().item().toFloat() == res.toTensor().item().toFloat());
-}} // namespace torch
-} // namespace jit
-=======
-//  auto resi = res.toInt();
-//  auto refi = ref.toInt();
-//  AT_ASSERT(resi == refi);
 }
 } // namespace torch
 } // namespace jit
-} // namespace torch
->>>>>>> 784b8daf
+} // namespace torch