--- conflicted
+++ resolved
@@ -2839,8 +2839,29 @@
         m = convert_fx(m, is_reference=True)
         m(torch.rand(2, 1, 5, 5))
 
-<<<<<<< HEAD
-    def test_dynamic_fusion(self):
+    def test_preserve_tuple(self):
+        """ Test tuple input type is preserved
+        """
+        from typing import List
+
+        class LSTM(nn.Module):
+            def __init__(self):
+                super().__init__()
+                self.lstm = nn.LSTM(50, 50, 1)
+
+            def forward(self, inputs: torch.Tensor, state: List[torch.Tensor]):
+                h = state[0]
+                c = state[1]
+                return self.lstm(inputs, (h, c))
+
+        m = LSTM().eval()
+        m = prepare_fx(m, {"": default_qconfig})
+        # make sure the arg[1] of lstm module is a tuple
+        for n in m.graph.nodes:
+            if n.target == "lstm":
+                self.assertEqual(type(n.args[1]), tuple)
+
+    def test_dynamic_with_fusion(self):
         class LinearRelu(torch.nn.Module):
             def __init__(self):
                 super().__init__()
@@ -2875,29 +2896,6 @@
         print(m)
         m = convert_fx(m)
         print(m)
-=======
-    def test_preserve_tuple(self):
-        """ Test tuple input type is preserved
-        """
-        from typing import List
-
-        class LSTM(nn.Module):
-            def __init__(self):
-                super().__init__()
-                self.lstm = nn.LSTM(50, 50, 1)
-
-            def forward(self, inputs: torch.Tensor, state: List[torch.Tensor]):
-                h = state[0]
-                c = state[1]
-                return self.lstm(inputs, (h, c))
-
-        m = LSTM().eval()
-        m = prepare_fx(m, {"": default_qconfig})
-        # make sure the arg[1] of lstm module is a tuple
-        for n in m.graph.nodes:
-            if n.target == "lstm":
-                self.assertEqual(type(n.args[1]), tuple)
->>>>>>> d99a5f64
 
 @skipIfNoFBGEMM
 class TestQuantizeFxOps(QuantizationTestCase):
