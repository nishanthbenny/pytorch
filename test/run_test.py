--- conflicted
+++ resolved
@@ -404,8 +404,8 @@
 ]
 
 DISTRIBUTED_TESTS = [
-    'distributed/test_distributed_fork',
-    'distributed/test_distributed_spawn',
+    "distributed/test_distributed_fork",
+    "distributed/test_distributed_spawn",
 ]
 
 # Dictionary matching test modules (in TESTS) to lists of test cases (within that test_module) that would be run when
@@ -693,7 +693,12 @@
     )
     parser.add_argument("--jit", "--jit", action="store_true", help="run all jit tests")
     parser.add_argument(
-<<<<<<< HEAD
+        "--distributed-tests",
+        "--distributed-tests",
+        action="store_true",
+        help="run all distributed tests",
+    )
+    parser.add_argument(
         "-pt",
         "--pytest",
         action="store_true",
@@ -701,17 +706,6 @@
         "TestTorch with pytest in verbose and coverage mode: "
         "python run_test.py -vci torch -pt",
     )
-=======
-        '--distributed-tests',
-        '--distributed-tests',
-        action='store_true',
-        help='run all distributed tests')
-    parser.add_argument(
-        '-pt', '--pytest', action='store_true',
-        help='If true, use `pytest` to execute the tests. E.g., this runs '
-             'TestTorch with pytest in verbose and coverage mode: '
-             'python run_test.py -vci torch -pt')
->>>>>>> 6fa646ad
     parser.add_argument(
         "-c",
         "--coverage",
@@ -804,18 +798,13 @@
         help="exclude tests that are run for a specific jit config",
     )
     parser.add_argument(
-<<<<<<< HEAD
+        "--exclude-distributed-tests",
+        action="store_true",
+        help="exclude distributed tests",
+    )
+    parser.add_argument(
         "--run-specified-test-cases",
         nargs="?",
-=======
-        '--exclude-distributed-tests',
-        action='store_true',
-        help='exclude distributed tests'
-    )
-    parser.add_argument(
-        '--run-specified-test-cases',
-        nargs='?',
->>>>>>> 6fa646ad
         type=str,
         const=SPECIFIED_TEST_CASES_FILE,
         help="load specified test cases file dumped from previous OSS CI stats, format CSV. "
@@ -902,11 +891,13 @@
     # filter if there's JIT only and distributed only test options
     if options.jit:
         selected_tests = list(
-            filter(lambda test_name: "jit" in test_name, selected_tests))
+            filter(lambda test_name: "jit" in test_name, selected_tests)
+        )
 
     if options.distributed_tests:
         selected_tests = list(
-            filter(lambda test_name: test_name in DISTRIBUTED_TESTS, selected_tests))
+            filter(lambda test_name: test_name in DISTRIBUTED_TESTS, selected_tests)
+        )
 
     # process reordering
     if options.bring_to_front:
