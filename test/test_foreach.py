--- conflicted
+++ resolved
@@ -158,15 +158,12 @@
                 [3 + 5j for _ in range(N)],
             ]
 
-<<<<<<< HEAD
+            for scalar_list in scalar_lists:
             for scalar_list in scalar_lists: 
                 # Complex scalar list is not supported due to the limit for kernel launch argument (4KB)
                 if self.device_type == 'cuda' and scalar_list[0] == 3 + 5j:
                     continue
 
-=======
-            for scalar_list in scalar_lists:
->>>>>>> 3493ded6
                 # test out of place
                 foreach_exeption = False
                 torch_exeption = False
