#include <gtest/gtest.h>
#include <torch/csrc/jit/ir/alias_analysis.h>
#include <torch/csrc/jit/runtime/static/fusion.h>
#include <torch/csrc/jit/runtime/static/impl.h>
#include <torch/csrc/jit/runtime/static/passes.h>
#include "deep_wide_pt.h"
#include "test_scripts.h"

using namespace caffe2;
using namespace torch;
using namespace torch::jit;
using c10::IValue;

namespace {
static at::Tensor getTensor(const at::IValue& ival) {
  if (ival.isTensor()) {
    return ival.toTensor();
  } else if (ival.isTensorList()) {
    auto tensor_vec = ival.toTensorVector();
    TORCH_CHECK(tensor_vec.size() == 1);
    return tensor_vec[0];
  } else if (ival.isTuple()) {
    auto tuple = ival.toTuple();
    auto ivalue_vec = tuple->elements();
    TORCH_CHECK(ivalue_vec.size() == 1);
    return ivalue_vec[0].toTensor();
  } else {
    CAFFE_THROW("Unknown input IValue");
  }
}

void compareTensorLists(
    const std::vector<IValue>& l, /* expects */
    const std::vector<IValue>& r /* values */) {
  EXPECT_TRUE(l.size() == r.size());
  for (int i = 0; i < l.size(); ++i) {
    ASSERT_TRUE(l[i].isTensor());
    ASSERT_TRUE(r[i].isTensor());
    VLOG(2) << "expect " << i << ": \n" << l[i] << std::endl;
    VLOG(2) << "output " << i << ": \n" << r[i] << std::endl;
    if (!l[i].toTensor().defined()) {
      EXPECT_TRUE(!r[i].toTensor().defined());
    } else {
      EXPECT_TRUE(l[i].toTensor().equal(r[i].toTensor()));
    }
  }
}

void compareTensorLists(
    const std::vector<at::Tensor>& l, /* expects */
    const std::vector<at::Tensor>& r /* values */) {
  EXPECT_TRUE(l.size() == r.size());
  for (int i = 0; i < l.size(); ++i) {
    VLOG(2) << "expect " << i << ": \n" << l[i] << std::endl;
    VLOG(2) << "output " << i << ": \n" << r[i] << std::endl;
    if (!l[i].defined()) {
      EXPECT_TRUE(!r[i].defined());
    } else {
      EXPECT_TRUE(l[i].equal(r[i]));
    }
  }
}

// Given a model/function in jit script, run the model/function
// with the jit interpreter and static runtime, and compare the results
void testStaticRuntime(
    const std::string& jit_script,
    const std::vector<IValue>& args) {
  script::Module module("module");
  module.define(jit_script);

  std::vector<IValue> args_tensors, args_copy;
  for (const auto& ival : args) {
    if (ival.isTensor()) {
      args_tensors.emplace_back(ival);
      const at::Tensor& t = ival.toTensor();
      args_copy.emplace_back(t.clone());
    }
  }

  auto expect = module.forward(args);

  torch::jit::StaticModule smodule(module);
  auto actual = smodule(args, {});
  smodule.runtime().check_for_memory_leak();

  if (expect.isTuple()) {
    compareTensorLists(
        expect.toTuple()->elements(), actual.toTuple()->elements());
  } else if (expect.isList()) {
    compareTensorLists(expect.toTensorVector(), actual.toTensorVector());
  } else {
    EXPECT_TRUE(expect.toTensor().equal(actual.toTensor()));
  }
  // make sure inputs were not modified
  compareTensorLists(args_tensors, args_copy);
}

bool testHasInplaceOp(const std::string& jit_script) {
  script::Module module("module");
  module.define(jit_script);

  Method method = module.get_method("forward");
  auto graph = module.get_method("forward").graph();

  torch::jit::AliasDb alias_db(graph);
  return torch::jit::HasInplaceOp(graph, alias_db);
}
} // namespace

TEST(StaticRuntime, InPlace) {
  EXPECT_TRUE(testHasInplaceOp(reshape_inplace_script));
  EXPECT_TRUE(testHasInplaceOp(sigmoid_inplace_script));
  EXPECT_FALSE(testHasInplaceOp(sigmoid_out_script));
}

TEST(StaticRuntime, UnaryOps) {
  auto a = at::ones({2, 3});

  std::vector<IValue> args{a};

  // sum
  testStaticRuntime(aten_sum, args);
  testStaticRuntime(aten_sum_0, args);
  testStaticRuntime(aten_sum_1, args);
  testStaticRuntime(aten_sum_0_true, args);
  testStaticRuntime(aten_sum_1_true, args);
}

TEST(StaticRuntime, Logit) {
  auto a = at::ones({2, 3});
  double b = 1e-6;
  std::vector<IValue> args_1{a};
  std::vector<IValue> args_2({a, b});

  // logit
  testStaticRuntime(logit_script_1, args_1);
  testStaticRuntime(logit_script_2, args_1);
  testStaticRuntime(logit_script_3, args_2);
}

TEST(StaticRuntime, EmbeddingBag) {
  at::Tensor weight = torch::ones({3, 11}, at::ScalarType::Float);
  at::Tensor input = torch::tensor({0, 1, 0, 2});
  at::Tensor offset = torch::tensor({0, 2, 4});

  std::vector<IValue> args{weight, input, offset};

  testStaticRuntime(embedding_bag_default, args);
  testStaticRuntime(embedding_bag_mean, args);
  testStaticRuntime(embedding_bag_max, args);
  testStaticRuntime(embedding_bag_sum_last_offset, args);
  testStaticRuntime(embedding_bag_mean_last_offset, args);
  testStaticRuntime(embedding_bag_max_last_offset, args);
}

TEST(StaticRuntime, LayerNorm) {
  const auto input = torch::rand({20, 10, 10, 10});
  for (int normalized_size: {2, 3}) {
      std::vector<int64_t> normalized_shape(normalized_size, 10);
      const auto weight = torch::rand(normalized_shape);
      const auto bias = torch::rand(normalized_shape);
      std::vector<IValue> args{input, normalized_shape, weight, bias};
      testStaticRuntime(layer_norm_with_weights, args);
      args = {input, normalized_shape};
      testStaticRuntime(layer_norm_without_weights, args);
  }
}

TEST(StaticRuntime, IndividualOps_Binary) {
  auto a = at::randn({2, 3});
  auto b = at::ones({2, 3});

  std::vector<IValue> args{a, b};

  testStaticRuntime(add_script, args);
  testStaticRuntime(list_construct_script, args);
  testStaticRuntime(list_construct_script_2, args);
  testStaticRuntime(list_construct_script_3, args);
  testStaticRuntime(list_unpack_script, args);
  testStaticRuntime(list_unpack_script_2, args);
  testStaticRuntime(tuple_construct_script, args);
  testStaticRuntime(tuple_construct_script_2, args);
}

TEST(StaticRuntime, IndividualOps_Binary_MatMul) {
  // 1-D, 1-D
  std::vector<IValue> args{at::randn({3}), at::randn({3})};
  testStaticRuntime(aten_matmul, args);
  // 2-D, 2-D
  args = {at::randn({3, 2}), at::randn({2, 3})};
  testStaticRuntime(aten_matmul, args);
  // 1-D, 2-D
  args = {at::randn({3}), at::randn({3, 5})};
  testStaticRuntime(aten_matmul, args);
  // 2-D, 1-D
  args = {at::randn({3, 5}), at::randn({5})};
  testStaticRuntime(aten_matmul, args);
  // > 2-D , > 2-D
  args = {at::randn({3, 1, 4, 5}), at::randn({2, 5, 6})};
  testStaticRuntime(aten_matmul, args);
}

TEST(StaticRuntime, IndividualOps_Div) {
  auto a = at::randn({2, 3});
  auto b = at::randn({2, 3});

  std::vector<IValue> args0{a, b};
  testStaticRuntime(div_tensor, args0);

  std::vector<IValue> args1{a, 3};
  testStaticRuntime(div_scalar, args1);

  std::vector<IValue> args2{a, b, "floor"};
  testStaticRuntime(div_tensor_mode, args2);

  std::vector<IValue> args3{a, 2.3, "trunc"};
  testStaticRuntime(div_scalar_mode, args3);
}

TEST(StaticRuntime, IndividualOps_Sub) {
  auto a = at::randn({2, 3});
  auto b = at::randn({2, 3});

  std::vector<IValue> args0{a, b};
  testStaticRuntime(sub_tensor, args0);

  std::vector<IValue> args1{a, 3};
  testStaticRuntime(sub_scalar, args1);

  std::vector<IValue> args2{a, b, 2.3};
  testStaticRuntime(sub_tensor_alpha, args2);

  std::vector<IValue> args3{a, 2.3, 4};
  testStaticRuntime(sub_scalar_alpha, args3);
}

TEST(StaticRuntime, IndividualOps_Norm) {
  auto a = at::randn({2, 3});
  auto dim = std::vector<int64_t>({1});
  auto dtype = at::ScalarType::Float;

  std::vector<IValue> args2{a, 2};
  testStaticRuntime(norm_2arg, args2);

  std::vector<IValue> args3{a, 2, dtype};
  testStaticRuntime(norm_3arg, args3);

  std::vector<IValue> args4{a, 3, dim, false};
  testStaticRuntime(norm_4arg, args4);

  std::vector<IValue> args5{a, 4, dim, true, dtype};
  testStaticRuntime(norm_5arg, args5);

}

TEST(StaticRuntime, IndividualOps_Reshape) {
  auto a = at::randn({2, 3});
  auto b = std::vector<int64_t>({3, 2});
  std::vector<IValue> args{a, b};

  testStaticRuntime(reshape_script_1, args);
  testStaticRuntime(reshape_script_2, args);
  testStaticRuntime(reshape_script_3, args);
  testStaticRuntime(reshape_script_4, args);
  testStaticRuntime(reshape_script_5, args);
  testStaticRuntime(reshape_inplace_script, args);
  testStaticRuntime(reshape_incontiguous_script, args);
}

TEST(StaticRuntime, IndividualOps_flatten) {
  auto test_flatten =
      [](std::vector<int64_t> shape, int64_t start_dim, int64_t end_dim) {
        auto a = at::randn(shape);
        std::vector<IValue> args{a, start_dim, end_dim};
        testStaticRuntime(flatten_script_1, args);
        if (shape.size() > 2) {
          testStaticRuntime(flatten_script_2, args);
        }
      };

  test_flatten({2, 3}, 0, 1);
  test_flatten({2, 1, 3}, 1, 2);
  test_flatten({0, 1, 3, 0}, 1, 2);
  test_flatten({2, 3}, 1, 1);
  test_flatten({}, 0, 0);
}

TEST(StaticRuntime, IndividualOps_pow) {
  auto a = at::randn({2, 3});
  auto b = at::randn({2, 3});

  std::vector<IValue> args0{a, 4};
  testStaticRuntime(pow_script_ten_sca, args0);

  std::vector<IValue> args1{at::abs(a), b};
  testStaticRuntime(pow_script_ten_ten, args1);

  std::vector<IValue> args2{5, b};
  testStaticRuntime(pow_script_sca_ten, args2);
}

TEST(StaticRuntime, IndividualOps_to) {
  auto test_to = [](at::ScalarType b, bool c, bool d, c10::MemoryFormat e) {
    auto a = at::randn({2, 3});
<<<<<<< HEAD
    std::vector<IValue> args0{a, b, c, d, e};
    std::vector<IValue> args1{a, b, c, d};
    testStaticRuntime(to_script_0, args0);
    testStaticRuntime(to_script_1, args1);
=======
    auto other = at::randn({2, 3}, b);
    std::vector<IValue> args0{a, b, c, d, e};
    std::vector<IValue> args1{a, b, c, d};
    std::vector<IValue> args2{a, other, c, d, e};
    testStaticRuntime(to_script_0, args0);
    testStaticRuntime(to_script_1, args1);
    testStaticRuntime(to_script_2, args2);
>>>>>>> ea75b1ee
  };

  test_to(at::ScalarType::Float, true, true, c10::MemoryFormat::Contiguous);
  test_to(at::ScalarType::Half, true, false, c10::MemoryFormat::Preserve);
  test_to(at::ScalarType::Float, false, false, c10::MemoryFormat::Contiguous);
  test_to(at::ScalarType::Half, false, true, c10::MemoryFormat::Preserve);
}

TEST(StaticRuntime, LongModel) {
  torch::jit::Module mod = getLongScriptModel();
  auto a = torch::randn({2, 2});
  auto b = torch::randn({2, 2});
  auto c = torch::randn({2, 2});

  // run jit graph executor
  std::vector<at::IValue> input_ivalues({a, b, c});
  at::Tensor output_1 = mod.forward(input_ivalues).toTensor();

  // run static runtime
  std::vector<at::Tensor> input_tensors({a, b, c});
  torch::jit::StaticModule smod(mod);
  at::Tensor output_2 = smod(input_tensors)[0];
  smod.runtime().check_for_memory_leak();
  EXPECT_TRUE(torch::allclose(output_1, output_2, 1e-6));
}

TEST(StaticRuntime, TrivialModel) {
  torch::jit::Module mod = getTrivialScriptModel();
  auto a = torch::randn({2, 2});
  auto b = torch::randn({2, 2});
  auto c = torch::randn({2, 2});

  // run jit graph executor
  std::vector<at::IValue> input_ivalues({a, b, c});
  at::Tensor output_1 = mod.forward(input_ivalues).toTensor();

  // run static runtime
  std::vector<at::Tensor> input_tensors({a, b, c});
  torch::jit::StaticModule smod(mod);
  at::Tensor output_2 = smod(input_tensors)[0];
  smod.runtime().check_for_memory_leak();
  EXPECT_TRUE(torch::allclose(output_1, output_2, 1e-6));
}

TEST(StaticRuntime, LeakyReLU) {
  torch::jit::Module mod = getLeakyReLUConstScriptModel();
  auto inputs = torch::randn({2, 2});

  // run jit graph executor
  std::vector<at::IValue> input_ivalues({inputs});
  at::Tensor output_1 = mod.forward(input_ivalues).toTensor();

  // run static runtime
  std::vector<at::Tensor> input_tensors({inputs});
  torch::jit::StaticModule smod(mod);
  at::Tensor output_2 = smod(input_tensors)[0];
  smod.runtime().check_for_memory_leak();
  EXPECT_TRUE(torch::allclose(output_1, output_2, 1e-6));
}

TEST(StaticRuntime, DeepWide) {
  const int embedding_size = 32;
  const int num_features = 50;
  torch::jit::Module mod = getDeepAndWideSciptModel();
  torch::jit::StaticModule smod(mod);

  for (int batch_size : {1, 8, 32}) {
    for (int i = 0; i < 2; ++i) {
      auto ad_emb_packed = torch::randn({batch_size, 1, embedding_size});
      auto user_emb = torch::randn({batch_size, 1, embedding_size});
      auto wide = torch::randn({batch_size, num_features});

      // run jit graph executor
      std::vector<at::IValue> inputs({ad_emb_packed, user_emb, wide});
      auto output_1 = getTensor(mod.forward(inputs));

      // run static runtime
      std::vector<at::Tensor> input_tensors({ad_emb_packed, user_emb, wide});
      at::Tensor output_2 = smod(input_tensors)[0];
      smod.runtime().check_for_memory_leak();
      EXPECT_TRUE(torch::allclose(output_1, output_2, 1e-6));
    }
  }
}

TEST(StaticRuntime, KWargsAPI_1) {
  const int embedding_size = 32;
  const int num_features = 50;
  auto module = getDeepAndWideSciptModel();
  torch::jit::StaticModule smod(module);

  for (int batch_size : {1, 8, 32}) {
    for (int i = 0; i < 2; ++i) {
      auto ad_emb_packed = torch::randn({batch_size, 1, embedding_size});
      auto user_emb = torch::randn({batch_size, 1, embedding_size});
      auto wide = torch::randn({batch_size, num_features});
      {
        std::vector<at::IValue> inputs({ad_emb_packed, user_emb, wide});

        // run jit graph executor
        at::Tensor output_1 = getTensor(module.forward(inputs));

        // run static runtime
        c10::IValue output_ivalue = smod(inputs, {});
        smod.runtime().check_for_memory_leak();

        at::Tensor output_2 = getTensor(output_ivalue);
        EXPECT_TRUE(torch::allclose(output_1, output_2, 1e-6));

        // check for output aliasing
        EXPECT_EQ(output_ivalue.use_count(), 1);
        output_ivalue = IValue();

        EXPECT_EQ(output_2.getIntrusivePtr().use_count(), 1);
      }

      // check for input aliasing (deep & wide does not have ops
      // that create aliases of input tensors)
      EXPECT_EQ(ad_emb_packed.getIntrusivePtr().use_count(), 1);
      EXPECT_EQ(user_emb.getIntrusivePtr().use_count(), 1);
      EXPECT_EQ(wide.getIntrusivePtr().use_count(), 1);
    }
  }
}

TEST(StaticRuntime, KWargsAPI_2) {
  const int embedding_size = 32;
  const int num_features = 50;
  auto module = getDeepAndWideSciptModel();
  torch::jit::StaticModule smod(module);

  for (int batch_size : {1, 8, 32}) {
    for (int i = 0; i < 2; ++i) {
      auto ad_emb_packed = torch::randn({batch_size, 1, embedding_size});
      auto user_emb = torch::randn({batch_size, 1, embedding_size});
      auto wide = torch::randn({batch_size, num_features});
      {
        // run jit graph executor
        std::vector<at::IValue> args({ad_emb_packed, user_emb, wide});
        at::Tensor output_1 = getTensor(module.forward(args));

        std::unordered_map<std::string, c10::IValue> kwargs(
            {{"ad_emb_packed", ad_emb_packed},
             {"user_emb", user_emb},
             {"wide", wide}});

        // run static runtime
        c10::IValue output_ivalue = smod({}, kwargs);
        smod.runtime().check_for_memory_leak();

        at::Tensor output_2 = getTensor(output_ivalue);
        EXPECT_TRUE(torch::allclose(output_1, output_2, 1e-6));

        // check for output aliasing
        EXPECT_EQ(output_ivalue.use_count(), 1);
        output_ivalue = IValue();

        EXPECT_EQ(output_2.getIntrusivePtr().use_count(), 1);
      }

      EXPECT_EQ(ad_emb_packed.getIntrusivePtr().use_count(), 1);
      EXPECT_EQ(user_emb.getIntrusivePtr().use_count(), 1);
      EXPECT_EQ(wide.getIntrusivePtr().use_count(), 1);
    }
  }
}

TEST(StaticRuntime, CleanUpMemory) {
  const int embedding_size = 32;
  const int num_features = 50;
  torch::jit::Module mod = getDeepAndWideSciptModel();

  for (auto cleanup_activations : {true, false}) {
    for (auto enable_out_variant : {true, false}) {
      for (auto optimize_memory : {true, false}) {
        for (auto optimize_graph_output_memory : {true, false}) {
          if (optimize_graph_output_memory && !optimize_memory) {
            // when optimize_graph_output_memory is enabled, optimize_memory
            // must be enabled too
            continue;
          }
          if (optimize_memory && !enable_out_variant) {
            // when optimize_memory is enabled, enable_out_variant must be
            // enabled too
            continue;
          }
          VLOG(1) << "cleanup_activations: " << cleanup_activations
                  << ", enable_out_variant: " << enable_out_variant
                  << ", optimize_memory: " << optimize_memory
                  << ", optimize_graph_output_memory: "
                  << optimize_graph_output_memory;
          torch::jit::StaticModuleOptions opts{
              cleanup_activations,
              enable_out_variant,
              optimize_memory,
              optimize_graph_output_memory};
          torch::jit::StaticModule smod(mod, opts);

          for (int batch_size : {1, 8, 32}) {
            for (int i = 0; i < 2; ++i) {
              auto ad_emb_packed =
                  torch::randn({batch_size, 1, embedding_size});
              auto user_emb = torch::randn({batch_size, 1, embedding_size});
              auto wide = torch::randn({batch_size, num_features});

              // run jit graph executor
              std::vector<at::IValue> inputs({ad_emb_packed, user_emb, wide});
              auto output_1 = getTensor(mod.forward(inputs));

              // run static runtime
              std::vector<at::Tensor> input_tensors(
                  {ad_emb_packed, user_emb, wide});
              at::Tensor output_2 = smod(input_tensors)[0];
              smod.runtime().check_for_memory_leak();
              EXPECT_TRUE(torch::allclose(output_1, output_2, 1e-6));
            }
          }
        }
      }
    }
  }
}

TEST(StaticRuntime, FusionPass) {
  const int embedding_size = 32;
  const int num_features = 50;
  for (int batch_size : {1, 8, 32}) {
    for (int i = 0; i < 2; ++i) {
      torch::jit::Module module = getDeepAndWideSciptModel();
      auto ad_emb_packed = torch::randn({batch_size, 1, embedding_size});
      auto user_emb = torch::randn({batch_size, 1, embedding_size});
      auto wide = torch::randn({batch_size, num_features});

      // run jit graph executor
      std::vector<at::IValue> inputs({ad_emb_packed, user_emb, wide});
      auto output_1 = getTensor(module.forward(inputs));

      Method method = module.get_method("forward");
      auto graph = method.graph();
      fuseStaticSubgraphs(graph, 2);
      bool hit = false;
      for (const auto& n : module.get_method("forward").graph()->nodes()) {
        if (n->kind() == torch::jit::prim::StaticSubgraph) {
          hit = true;
        }
      }
      EXPECT_TRUE(hit);
      auto output_2 = getTensor(module.forward(inputs));
      EXPECT_TRUE(torch::allclose(output_1, output_2, 1e-6));
    }
  }
}<|MERGE_RESOLUTION|>--- conflicted
+++ resolved
@@ -303,12 +303,6 @@
 TEST(StaticRuntime, IndividualOps_to) {
   auto test_to = [](at::ScalarType b, bool c, bool d, c10::MemoryFormat e) {
     auto a = at::randn({2, 3});
-<<<<<<< HEAD
-    std::vector<IValue> args0{a, b, c, d, e};
-    std::vector<IValue> args1{a, b, c, d};
-    testStaticRuntime(to_script_0, args0);
-    testStaticRuntime(to_script_1, args1);
-=======
     auto other = at::randn({2, 3}, b);
     std::vector<IValue> args0{a, b, c, d, e};
     std::vector<IValue> args1{a, b, c, d};
@@ -316,7 +310,6 @@
     testStaticRuntime(to_script_0, args0);
     testStaticRuntime(to_script_1, args1);
     testStaticRuntime(to_script_2, args2);
->>>>>>> ea75b1ee
   };
 
   test_to(at::ScalarType::Float, true, true, c10::MemoryFormat::Contiguous);
